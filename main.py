--- conflicted
+++ resolved
@@ -1,4 +1,3 @@
-<<<<<<< HEAD
 """
 This script is the main entry point for the Mammoth project. It contains the main function `main()` that orchestrates the training process.
 
@@ -359,6 +358,19 @@
     if args is None:
         args = parse_args()
 
+    # EINSTELLUNG INTEGRATION DEBUG: Check if this should trigger
+    logger = logging.getLogger(__name__)
+    logger.info("🔍 MAIN FUNCTION STARTING - Checking for Einstellung integration...")
+
+    if hasattr(args, 'dataset'):
+        logger.info(f"   Dataset: {args.dataset}")
+        if 'einstellung' in str(args.dataset).lower():
+            logger.info("   🧠 Einstellung dataset detected - integration should activate")
+        else:
+            logger.info("   📊 Regular dataset - no Einstellung integration expected")
+    else:
+        logger.warning("   ❌ No dataset attribute found in args")
+
     device = get_device(avail_devices=args.device)
     args.device = device
 
@@ -375,6 +387,7 @@
                 raise NotImplementedError('BF16 is not supported on this machine.')
 
     dataset = get_dataset(args)
+    logger.info(f"✓ Dataset created: {dataset.NAME}")
 
     extend_args(args, dataset)
 
@@ -382,6 +395,19 @@
 
     backbone = get_backbone(args)
     logging.info(f"Using backbone: {args.backbone}")
+
+    # EINSTELLUNG INTEGRATION: Attempt to enable integration
+    logger.info("🧠 ATTEMPTING EINSTELLUNG INTEGRATION...")
+    try:
+        from utils.einstellung_integration import enable_einstellung_integration
+        integration_enabled = enable_einstellung_integration(args)
+        if integration_enabled:
+            logger.info("   ✅ Einstellung integration ENABLED successfully")
+        else:
+            logger.info("   ℹ️  Einstellung integration not enabled (likely not an Einstellung dataset)")
+    except Exception as e:
+        logger.error(f"   ❌ Error during Einstellung integration: {e}")
+        logger.exception("Full traceback:")
 
     if args.code_optimization == 3:
         # check if the model is compatible with torch.compile
@@ -413,6 +439,8 @@
     model = get_model(args, backbone, loss, dataset.get_transform(), dataset=dataset)
     assert isinstance(model, FutureModel) or not args.eval_future, "Model does not support future_forward."
 
+    logger.info(f"✓ Model created: {type(model).__name__}")
+
     if args.distributed == 'dp':
         from utils.distributed import make_dp
 
@@ -437,474 +465,4 @@
 
 
 if __name__ == '__main__':
-    main()
-=======
-"""
-This script is the main entry point for the Mammoth project. It contains the main function `main()` that orchestrates the training process.
-
-The script performs the following tasks:
-- Imports necessary modules and libraries.
-- Sets up the necessary paths and configurations.
-- Parses command-line arguments.
-- Initializes the dataset, model, and other components.
-- Trains the model using the `train()` function.
-
-To run the script, execute it directly or import it as a module and call the `main()` function.
-"""
-# Copyright 2022-present, Lorenzo Bonicelli, Pietro Buzzega, Matteo Boschini, Angelo Porrello, Simone Calderara.
-# All rights reserved.
-# This source code is licensed under the license found in the
-# LICENSE file in the root directory of this source tree.
-
-# needed (don't change it)
-import numpy  # noqa
-import logging
-import os
-import sys
-import time
-import importlib
-import socket
-import datetime
-import uuid
-import argparse
-import torch
-
-torch.set_num_threads(2)
-
-# if file is launched inside the `utils` folder
-if os.path.dirname(__file__) == 'utils':
-    mammoth_path = os.path.dirname(os.path.dirname(os.path.abspath(__file__)))
-else:
-    mammoth_path = os.path.dirname(os.path.abspath(__file__))
-
-sys.path.insert(0, mammoth_path)
-
-from utils import setup_logging
-setup_logging()
-
-if __name__ == '__main__':
-    logging.info(f"Running Mammoth! on {socket.gethostname()}. (if you see this message more than once, you are probably importing something wrong)")
-
-    from utils.conf import warn_once
-    try:
-        if os.getenv('MAMMOTH_TEST', '0') == '0':
-            from dotenv import load_dotenv
-            load_dotenv()
-        else:
-            warn_once("Running in test mode. Ignoring .env file.")
-    except ImportError:
-        warn_once("Warning: python-dotenv not installed. Ignoring .env file.")
-
-
-def lecun_fix():
-    # Yann moved his website to CloudFlare. You need this now
-    from six.moves import urllib  # pyright: ignore
-    opener = urllib.request.build_opener()
-    opener.addheaders = [('User-agent', 'Mozilla/5.0')]
-    urllib.request.install_opener(opener)
-
-
-def check_args(args, dataset=None):
-    """
-    Just a (non complete) stream of asserts to ensure the validity of the arguments.
-    """
-    assert args.label_perc_by_class == 1 or args.label_perc == 1, "Cannot use both `label_perc_by_task` and `label_perc_by_class`"
-
-    if args.joint:
-        assert args.start_from is None and args.stop_after is None, "Joint training does not support start_from and stop_after"
-        assert not args.enable_other_metrics, "Joint training does not support other metrics"
-        assert not args.eval_future, "Joint training does not support future evaluation (what is the future?)"
-
-    assert 0 < args.label_perc <= 1, "label_perc must be in (0, 1]"
-
-    if args.savecheck:
-        assert not args.inference_only, "Should not save checkpoint in inference only mode"
-
-    assert (args.noise_rate >= 0.) and (args.noise_rate <= 1.), "Noise rate must be in [0, 1]"
-
-    if dataset is not None:
-        from datasets.utils.gcl_dataset import GCLDataset, ContinualDataset
-
-        if isinstance(dataset, GCLDataset):
-            assert args.n_epochs == 1, "GCLDataset is not compatible with multiple epochs"
-            assert args.enable_other_metrics == 0, "GCLDataset is not compatible with other metrics (i.e., forward/backward transfer and forgetting)"
-            assert args.eval_future == 0, "GCLDataset is not compatible with future evaluation"
-            assert args.noise_rate == 0, "GCLDataset is not compatible with automatic noise injection"
-
-        assert issubclass(dataset.__class__, ContinualDataset) or issubclass(dataset.__class__, GCLDataset), "Dataset must be an instance of `ContinualDataset` or `GCLDataset`"
-
-        if dataset.SETTING == 'biased-class-il':
-            assert not args.eval_future, 'Evaluation of future tasks is not supported for biased-class-il.'
-            assert not args.enable_other_metrics, 'Other metrics are not supported for biased-class-il.'
-
-        # check if dataset is single-label multi-class (i.e, the `get_loss` returns the cross-entropy)
-        if 'cross_entropy' not in str(dataset.get_loss()) and 'CrossEntropy' not in str(dataset.get_loss()):
-            if args.noise_rate != 1:
-                logging.warning('Label noise is not available with multi-label datasets. If this is not multi-label, ignore this warning.')
-
-
-def load_configs(parser: argparse.ArgumentParser) -> dict:
-    from models import get_model_class
-    from models.utils import load_model_config
-
-    from datasets import get_dataset_class
-    from datasets.utils import get_default_args_for_dataset, load_dataset_config
-    from utils.args import fix_model_parser_backwards_compatibility, get_single_arg_value
-
-    args = parser.parse_known_args()[0]
-
-    # load the model configuration
-    # - get the model parser and fix the get_parser function for backwards compatibility
-    model_group_parser = parser.add_argument_group('Model-specific arguments')
-    model_parser = get_model_class(args).get_parser(model_group_parser)
-    parser = fix_model_parser_backwards_compatibility(model_group_parser, model_parser)
-    is_rehearsal = any([p for p in parser._actions if p.dest == 'buffer_size'])
-    buffer_size = None
-    if is_rehearsal:  # get buffer size
-        buffer_size = get_single_arg_value(parser, 'buffer_size')
-        assert buffer_size is not None, "Buffer size not found in the arguments. Please specify it with --buffer_size."
-        try:
-            buffer_size = int(buffer_size)  # try convert to int, check if it is a valid number
-        except ValueError:
-            raise ValueError(f'--buffer_size must be an integer but found {buffer_size}')
-
-    # - get the defaults that were set with `set_defaults` in the parser
-    base_config = parser._defaults.copy()
-
-    # - get the configuration file for the model
-    model_config = load_model_config(args, buffer_size=buffer_size)
-
-    # update the dataset class with the configuration
-    dataset_class = get_dataset_class(args)
-
-    # load the dataset configuration. If the model specified a dataset config, use it. Otherwise, use the dataset configuration
-    base_dataset_config = get_default_args_for_dataset(args.dataset)
-    if 'dataset_config' in model_config:  # if the dataset specified a dataset config, use it
-        cnf_file_dataset_config = load_dataset_config(model_config['dataset_config'], args.dataset)
-    else:
-        cnf_file_dataset_config = load_dataset_config(args.dataset_config, args.dataset)
-
-    dataset_config = {**base_dataset_config, **cnf_file_dataset_config}
-    dataset_config = dataset_class.set_default_from_config(dataset_config, parser)  # the updated configuration file is cleaned from the dataset-specific arguments
-
-    # - merge the dataset and model configurations, with the model configuration taking precedence
-    config = {**dataset_config, **base_config, **model_config}
-
-    return config
-
-
-def add_help(parser):
-    """
-    Add the help argument to the parser
-    """
-    parser.add_argument('-h', '--help', action='help', default=argparse.SUPPRESS, help='Show this help message and exit.')
-
-
-def parse_args():
-    """
-    Parse command line arguments for the mammoth program and sets up the `args` object.
-
-    Returns:
-        args (argparse.Namespace): Parsed command line arguments.
-    """
-    from utils import create_if_not_exists
-    from utils.conf import warn_once
-    from utils.args import add_initial_args, add_management_args, add_experiment_args, add_configuration_args, clean_dynamic_args, \
-        check_multiple_defined_arg_during_string_parse, add_dynamic_parsable_args, update_cli_defaults, get_single_arg_value, \
-        pretty_format_args
-
-    from models import get_all_models
-
-    check_multiple_defined_arg_during_string_parse()
-
-    parser = argparse.ArgumentParser(description='Mammoth - A benchmark Continual Learning framework for Pytorch', allow_abbrev=False, add_help=False)
-
-    # 1) add arguments that include model, dataset, and backbone. These define the rest of the arguments.
-    #   the backbone is optional as may be set by the dataset or the model. The dataset and model are required.
-    add_initial_args(parser)
-    args = parser.parse_known_args()[0]
-
-    if args.backbone is None:
-        logging.warning('No backbone specified. Using default backbone (set by the dataset).')
-
-    # 2) load the configuration arguments for the dataset and model
-    add_configuration_args(parser, args)
-
-    config = load_configs(parser)
-
-    add_help(parser)
-
-    # 3) add the remaining arguments
-
-    # - get the chosen backbone. The CLI argument takes precedence over the configuration file.
-    backbone = args.backbone
-    if backbone is None:
-        if 'backbone' in config:
-            backbone = config['backbone']
-        else:
-            backbone = get_single_arg_value(parser, 'backbone')
-    assert backbone is not None, "Backbone not found in the arguments. Please specify it with --backbone or in the model or dataset configuration file."
-
-    # - add the dynamic arguments defined by the chosen dataset and model
-    add_dynamic_parsable_args(parser, args.dataset, backbone)
-
-    # - add the main Mammoth arguments
-    add_management_args(parser)
-    add_experiment_args(parser)
-
-    # 4) Once all arguments are in the parser, we can set the defaults using the loaded configuration
-    update_cli_defaults(parser, config)
-
-    # force call type on all default values to fix values (https://docs.python.org/3/library/argparse.html#type)
-    for action in parser._actions:
-        if action.default is not None and action.type is not None:
-            if action.nargs is None or action.nargs == 0:
-                action.default = action.type(action.default)
-            else:
-                if not isinstance(action.default, (list, tuple)) or (action.type is not list and action.type is not tuple):
-                    action.default = [action.type(v) for v in action.default]
-
-    # 5) parse the arguments
-    if args.load_best_args:
-        from utils.best_args import best_args
-
-        warn_once("The `load_best_args` option is untested and not up to date.")
-
-        is_rehearsal = any([p for p in parser._actions if p.dest == 'buffer_size'])  # check if model has a buffer
-
-        args = parser.parse_args()
-        if args.model == 'joint':
-            best = best_args[args.dataset]['sgd']
-        else:
-            best = best_args[args.dataset][args.model]
-        if is_rehearsal:
-            best = best[args.buffer_size]
-        else:
-            best = best[-1]
-
-        to_parse = sys.argv[1:] + ['--' + k + '=' + str(v) for k, v in best.items()]
-        to_parse.remove('--load_best_args')
-        args = parser.parse_args(to_parse)
-        if args.model == 'joint' and args.dataset == 'mnist-360':
-            args.model = 'joint_gcl'
-    else:
-        args = parser.parse_args()
-
-    # 6) clean dynamically loaded args
-    args = clean_dynamic_args(args)
-
-    # 7) final checks and updates to the arguments
-    models_dict = get_all_models()
-    args.model = models_dict[args.model]
-
-    if args.lr_scheduler is not None:
-        logging.info('`lr_scheduler` set to {}, overrides default from dataset.'.format(args.lr_scheduler))
-
-    if args.seed is not None:
-        from utils.conf import set_random_seed
-
-        set_random_seed(args.seed)
-
-    # Add uuid, timestamp and hostname for logging
-    args.conf_jobnum = str(uuid.uuid4())
-    args.conf_timestamp = str(datetime.datetime.now())
-    args.conf_host = socket.gethostname()
-
-    # Add the current git commit hash to the arguments if available
-    try:
-        import git
-        repo = git.Repo(path=mammoth_path)
-        args.conf_git_hash = repo.head.object.hexsha
-    except Exception:
-        logging.error("Could not retrieve git hash.")
-        args.conf_git_hash = None
-
-    if args.savecheck:
-        if not os.path.isdir('checkpoints'):
-            create_if_not_exists("checkpoints")
-
-        now = time.strftime("%Y%m%d-%H%M%S")
-        uid = args.conf_jobnum.split('-')[0]
-        extra_ckpt_name = "" if args.ckpt_name is None else f"{args.ckpt_name}_"
-        args.ckpt_name = f"{extra_ckpt_name}{args.model}_{args.dataset}_{args.dataset_config}_{args.buffer_size if hasattr(args, 'buffer_size') else 0}_{args.n_epochs}_{str(now)}_{uid}"
-        logging.info(f"Saving checkpoint into: {args.ckpt_name}")
-
-    check_args(args)
-
-    if args.validation is not None:
-        logging.info(f"Using {args.validation}% of the training set as validation set.")
-        logging.info(f"Validation will be computed with mode `{args.validation_mode}`.")
-
-    # legacy print of the args, to make automatic parsing easier
-    logging.debug(args)
-
-    logging.info('\n' + pretty_format_args(args, parser))
-
-    return args
-
-
-def extend_args(args, dataset):
-    """
-    Extend the command-line arguments with the default values from the dataset and the model.
-    """
-    from datasets import ContinualDataset
-    dataset: ContinualDataset = dataset  # noqa, used for type hinting
-
-    if hasattr(args, 'num_classes') and args.num_classes is None:
-        args.num_classes = dataset.N_CLASSES
-
-    if args.fitting_mode == 'epochs' and args.n_epochs is None and isinstance(dataset, ContinualDataset):
-        args.n_epochs = dataset.get_epochs()
-    elif args.fitting_mode == 'iters' and args.n_iters is None and isinstance(dataset, ContinualDataset):
-        args.n_iters = dataset.get_iters()
-
-    if args.batch_size is None:
-        args.batch_size = dataset.get_batch_size()
-        if hasattr(importlib.import_module('models.' + args.model), 'Buffer') and (not hasattr(args, 'minibatch_size') or args.minibatch_size is None):
-            args.minibatch_size = dataset.get_minibatch_size()
-    else:
-        args.minibatch_size = args.batch_size
-
-    if args.validation:
-        if args.validation_mode == 'current':
-            assert dataset.SETTING in ['class-il', 'task-il'], "`current` validation modes is only supported for class-il and task-il settings (requires a task division)."
-
-    if args.debug_mode:
-        logging.warning('Debug mode enabled: running only a few forward steps per epoch with W&B disabled.')
-        # set logging level to debug
-        args.nowand = 1
-
-    if args.wandb_entity is None:
-        args.wandb_entity = os.getenv('WANDB_ENTITY', None)
-    if args.wandb_project is None:
-        args.wandb_project = os.getenv('WANDB_PROJECT', None)
-
-    if args.wandb_entity is None or args.wandb_project is None:
-        logging.info('`wandb_entity` and `wandb_project` not set. Disabling wandb.')
-        args.nowand = 1
-    else:
-        logging.info(f'Logging to wandb: {args.wandb_entity}/{args.wandb_project}')
-        args.nowand = 0
-
-
-def main(args=None):
-    from utils.conf import base_path, get_device
-    from models import get_model
-    from datasets import get_dataset
-    from utils.training import train
-    from models.utils.future_model import FutureModel
-    from backbone import get_backbone
-
-    lecun_fix()
-    if args is None:
-        args = parse_args()
-
-    # EINSTELLUNG INTEGRATION DEBUG: Check if this should trigger
-    logger = logging.getLogger(__name__)
-    logger.info("🔍 MAIN FUNCTION STARTING - Checking for Einstellung integration...")
-
-    if hasattr(args, 'dataset'):
-        logger.info(f"   Dataset: {args.dataset}")
-        if 'einstellung' in str(args.dataset).lower():
-            logger.info("   🧠 Einstellung dataset detected - integration should activate")
-        else:
-            logger.info("   📊 Regular dataset - no Einstellung integration expected")
-    else:
-        logger.warning("   ❌ No dataset attribute found in args")
-
-    device = get_device(avail_devices=args.device)
-    args.device = device
-
-    # set base path
-    base_path(args.base_path)
-
-    if args.code_optimization != 0:
-        torch.set_float32_matmul_precision('high' if args.code_optimization == 1 else 'medium')
-        logging.info(f"Code_optimization is set to {args.code_optimization}")
-        logging.info(f"Using {torch.get_float32_matmul_precision()} precision for matmul.")
-
-        if args.code_optimization == 2:
-            if not torch.cuda.is_bf16_supported():
-                raise NotImplementedError('BF16 is not supported on this machine.')
-
-    dataset = get_dataset(args)
-    logger.info(f"✓ Dataset created: {dataset.NAME}")
-
-    extend_args(args, dataset)
-
-    check_args(args, dataset=dataset)
-
-    backbone = get_backbone(args)
-    logging.info(f"Using backbone: {args.backbone}")
-
-    # EINSTELLUNG INTEGRATION: Attempt to enable integration
-    logger.info("🧠 ATTEMPTING EINSTELLUNG INTEGRATION...")
-    try:
-        from utils.einstellung_integration import enable_einstellung_integration
-        integration_enabled = enable_einstellung_integration(args)
-        if integration_enabled:
-            logger.info("   ✅ Einstellung integration ENABLED successfully")
-        else:
-            logger.info("   ℹ️  Einstellung integration not enabled (likely not an Einstellung dataset)")
-    except Exception as e:
-        logger.error(f"   ❌ Error during Einstellung integration: {e}")
-        logger.exception("Full traceback:")
-
-    if args.code_optimization == 3:
-        # check if the model is compatible with torch.compile
-        # from https://pytorch.org/tutorials/intermediate/torch_compile_tutorial.html
-        if torch.cuda.get_device_capability()[0] >= 7 and os.name != 'nt':
-            logging.warning(
-                "\n╔═══════════════════════════ IMPORTANT ══════════════════════════╗\n"
-                "║                                                                ║\n"
-                "║  Model being compiled with `torch.compile`!                    ║\n"
-                "║                                                                ║\n"
-                "║  • Your code may break if you modify the model structure       ║\n"
-                "║    after the first run                                         ║\n"
-                "║                                                                ║\n"
-                "║  • This includes adding classifiers for new tasks,             ║\n"
-                "║    changing the backbone, etc.                                 ║\n"
-                "║                                                                ║\n"
-                "║  • Some models MODIFY the backbone during initialization       ║\n"
-                "║    Remember to call torch.compile again after such changes     ║\n"
-                "║                                                                ║\n"
-                "╚════════════════════════════════════════════════════════════════╝")
-            backbone = torch.compile(backbone)
-        else:
-            if torch.cuda.get_device_capability()[0] < 7:
-                raise NotImplementedError('torch.compile is not supported on this machine.')
-            else:
-                raise Exception(f"torch.compile is not supported on Windows. Check https://github.com/pytorch/pytorch/issues/90768 for updates.")
-
-    loss = dataset.get_loss()
-    model = get_model(args, backbone, loss, dataset.get_transform(), dataset=dataset)
-    assert isinstance(model, FutureModel) or not args.eval_future, "Model does not support future_forward."
-
-    logger.info(f"✓ Model created: {type(model).__name__}")
-
-    if args.distributed == 'dp':
-        from utils.distributed import make_dp
-
-        if args.batch_size < torch.cuda.device_count():
-            raise Exception(f"Batch too small for DataParallel (Need at least {torch.cuda.device_count()}).")
-
-        model.net = make_dp(model.net)
-        model.to('cuda:0')
-        args.conf_ngpus = torch.cuda.device_count()
-    elif args.distributed == 'ddp':
-        # DDP breaks the buffer, it has to be synchronized.
-        raise NotImplementedError('Distributed Data Parallel not supported yet.')
-
-    try:
-        import setproctitle
-        # set job name
-        setproctitle.setproctitle('{}_{}_{}'.format(args.model, args.buffer_size if 'buffer_size' in args else 0, args.dataset))
-    except Exception:
-        pass
-
-    train(model, dataset, args)
-
-
-if __name__ == '__main__':
-    main()
->>>>>>> 769dcc39
+    main()