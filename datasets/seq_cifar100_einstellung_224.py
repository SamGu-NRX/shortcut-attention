<<<<<<< HEAD
# Copyright 2022-present, Lorenzo Bonicelli, Pietro Buzzega, Matteo Boschini, Angelo Porrello, Simone Calderara.
# All rights reserved.
# This source code is licensed under the license found in the
# LICENSE file in the root directory of this source tree.

"""
Sequential CIFAR-100 Einstellung Dataset (224x224) for ViT

This dataset implements the Einstellung Effect for Vision Transformers by:
- Resizing CIFAR-100 images to 224x224 for ViT compatibility
- Task 1: 8 superclasses (40 classes) learned normally
- Task 2: 4 superclasses (20 classes) with magenta patch shortcuts
- Multi-subset evaluation for comprehensive ERI metrics
"""

import logging
from argparse import Namespace
from typing import Dict, List, Tuple, Optional
import numpy as np

import torch
import torch.nn.functional as F
import torchvision.transforms as transforms
from torchvision.transforms.functional import InterpolationMode
from torchvision.datasets import CIFAR100
from PIL import Image

from datasets.transforms.denormalization import DeNormalize
from datasets.utils.continual_dataset import (ContinualDataset, fix_class_names_order,
                                              store_masked_loaders)
from utils.conf import base_path
from datasets.utils import set_default_from_args

# CIFAR-100 superclass structure
CIFAR100_SUPERCLASS_TO_FINE = {
    0: [4, 30, 55, 72, 95],      # aquatic_mammals
    1: [1, 32, 67, 73, 91],      # fish
    2: [54, 62, 70, 82, 92],     # flowers
    3: [9, 10, 16, 28, 61],      # food_containers
    4: [0, 51, 53, 57, 83],      # fruit_and_vegetables
    5: [22, 39, 40, 86, 87],     # household_electrical_devices
    6: [5, 20, 25, 84, 94],      # household_furniture
    7: [6, 7, 14, 18, 24],       # insects
    8: [3, 42, 43, 88, 97],      # large_carnivores
    9: [12, 17, 37, 68, 76],     # large_man-made_outdoor_things
    10: [23, 33, 49, 60, 71],    # large_natural_outdoor_scenes
    11: [15, 19, 21, 31, 38],    # large_omnivores_and_herbivores
    12: [34, 63, 64, 66, 75],    # medium_mammals
    13: [26, 45, 77, 79, 99],    # non-insect_invertebrates
    14: [2, 11, 35, 46, 98],     # people
    15: [27, 29, 44, 78, 93],    # reptiles
    16: [36, 50, 65, 74, 80],    # small_mammals
    17: [47, 52, 56, 59, 96],    # trees
    18: [8, 13, 48, 58, 90],     # vehicles_1
    19: [41, 69, 81, 85, 89]     # vehicles_2
}

# Task 1: First 8 superclasses (40 fine classes)
T1_SUPERCLASSES = [0, 1, 2, 3, 4, 5, 6, 7]
T1_FINE_LABELS = []
for sc in T1_SUPERCLASSES:
    T1_FINE_LABELS.extend(CIFAR100_SUPERCLASS_TO_FINE[sc])

# Task 2: Last 4 superclasses (20 fine classes)
T2_SUPERCLASSES = [8, 9, 10, 11]
T2_FINE_LABELS = []
for sc in T2_SUPERCLASSES:
    T2_FINE_LABELS.extend(CIFAR100_SUPERCLASS_TO_FINE[sc])

# Shortcut classes: First 2 superclasses of T2 (10 fine classes)
SHORTCUT_SUPERCLASSES = [8, 9]  # large_carnivores, large_man-made_outdoor_things
SHORTCUT_FINE_LABELS = []
for sc in SHORTCUT_SUPERCLASSES:
    SHORTCUT_FINE_LABELS.extend(CIFAR100_SUPERCLASS_TO_FINE[sc])

# All used fine labels in order
ALL_USED_FINE_LABELS = T1_FINE_LABELS + T2_FINE_LABELS


class TCIFAR100Einstellung224(CIFAR100):
    """CIFAR100 dataset wrapper to avoid download messages."""

    def __init__(self, root, train=True, transform=None,
                 target_transform=None, download=False) -> None:
        self.root = root
        super().__init__(root, train, transform, target_transform,
                        download=not self._check_integrity())


class MyCIFAR100Einstellung224(CIFAR100):
    """
    CIFAR100 dataset with Einstellung Effect patches and 224x224 resizing.

    Supports:
    - Dynamic patch injection based on configuration
    - Patch masking for evaluation
    - 224x224 resizing for ViT compatibility
    - Proper class filtering and remapping
    """

    def __init__(self, root, train=True, transform=None, target_transform=None,
                 download=False, apply_shortcut=False, mask_shortcut=False,
                 patch_size=16, patch_color=(255, 0, 255)) -> None:

        self.apply_shortcut = apply_shortcut
        self.mask_shortcut = mask_shortcut
        self.patch_size = patch_size
        self.patch_color = np.array(patch_color, dtype=np.uint8)

        # Store original transform and create base transform
        self.original_transform = transform
        self.not_aug_transform = transforms.Compose([
            transforms.Resize(224, interpolation=InterpolationMode.BICUBIC),
            transforms.ToTensor()
        ])

        super().__init__(root, train, None, target_transform,
                        download=not self._check_integrity())

        # Filter and remap labels after initialization
        self._filter_and_remap_labels()

    def _filter_and_remap_labels(self):
        """Filter data to only include used classes and remap labels."""
        # Create mapping from original CIFAR-100 labels to new labels
        label_mapping = {old_label: new_label for new_label, old_label
                        in enumerate(ALL_USED_FINE_LABELS)}

        # Filter data and targets
        filtered_data = []
        filtered_targets = []

        for i, target in enumerate(self.targets):
            if target in label_mapping:
                filtered_data.append(self.data[i])
                filtered_targets.append(label_mapping[target])

        self.data = np.array(filtered_data)
        self.targets = filtered_targets

        logging.info(f"Filtered dataset: {len(self.data)} samples from {len(ALL_USED_FINE_LABELS)} classes")

    def __getitem__(self, index: int) -> Tuple[torch.Tensor, int, torch.Tensor]:
        """
        Get item with Einstellung Effect processing.

        Args:
            index: Index of the sample

        Returns:
            Tuple of (transformed_image, target, not_augmented_image)
        """
        img, target = self.data[index], self.targets[index]

        # Convert to PIL Image
        img = Image.fromarray(img, mode='RGB')
        original_img = img.copy()

        # Apply Einstellung Effect before other transforms
        img = self._apply_einstellung_effect(img, index)

        # Apply augmentations to the processed image
        not_aug_img = self.not_aug_transform(img)

        if self.original_transform is not None:
            img = self.original_transform(img)
        else:
            img = self.not_aug_transform(img)

        if self.target_transform is not None:
            target = self.target_transform(target)

        return img, target, not_aug_img

    def _apply_einstellung_effect(self, img: Image.Image, index: int) -> Image.Image:
        """
        Apply Einstellung Effect (magenta patch injection or masking).

        Args:
            img: PIL Image to process
            index: Sample index for deterministic placement

        Returns:
            Processed PIL Image
        """
        # Only apply to shortcut classes during training/evaluation
        target = self.targets[index]
        original_label = ALL_USED_FINE_LABELS[target]

        if original_label not in SHORTCUT_FINE_LABELS:
            return img

        # Convert to numpy for processing
        arr = np.array(img)
        h, w = arr.shape[:2]

        # Skip if patch is too large for the image
        if self.patch_size > min(h, w):
            return img

        # Deterministic patch placement based on index
        rng = np.random.RandomState(index)
        x = rng.randint(0, w - self.patch_size + 1)
        y = rng.randint(0, h - self.patch_size + 1)

        if self.mask_shortcut:
            # Mask the shortcut area (set to black)
            arr[y:y+self.patch_size, x:x+self.patch_size] = 0
        elif self.apply_shortcut:
            # Apply magenta shortcut patch
            arr[y:y+self.patch_size, x:x+self.patch_size] = self.patch_color

        return Image.fromarray(arr)


class SequentialCIFAR100Einstellung224(ContinualDataset):
    """
    Sequential CIFAR-100 Einstellung Dataset (224x224) for ViT.

    Tests cognitive rigidity through:
    - Task 1: 8 superclasses (40 classes) learned normally
    - Task 2: 4 superclasses (20 classes) with magenta shortcuts
    - 224x224 image resolution for ViT compatibility
    - Multi-subset evaluation for comprehensive ERI metrics
    """

    NAME = 'seq-cifar100-einstellung-224'
    SETTING = 'class-il'
    N_CLASSES_PER_TASK = 30  # Average for Mammoth compatibility (40+20)/2
    N_CLASSES_PER_TASK_T1 = len(T1_FINE_LABELS)  # 40 classes
    N_CLASSES_PER_TASK_T2 = len(T2_FINE_LABELS)  # 20 classes
    N_TASKS = 2
    N_CLASSES = N_CLASSES_PER_TASK_T1 + N_CLASSES_PER_TASK_T2  # 60 total
    SIZE = (224, 224)
    MEAN, STD = (0.485, 0.456, 0.406), (0.229, 0.224, 0.225)  # ImageNet normalization for ViT

    TRANSFORM = transforms.Compose([
        transforms.RandomResizedCrop(224, interpolation=InterpolationMode.BICUBIC),
        transforms.RandomHorizontalFlip(p=0.5),
        transforms.ToTensor(),
        transforms.Normalize(MEAN, STD)
    ])

    TEST_TRANSFORM = transforms.Compose([
        transforms.Resize(224, interpolation=InterpolationMode.BICUBIC),
        transforms.ToTensor(),
        transforms.Normalize(MEAN, STD)
    ])

    def __init__(self, args: Namespace) -> None:
        super().__init__(args)

        # Einstellung Effect configuration from args
        self.apply_shortcut = getattr(args, 'einstellung_apply_shortcut', False)
        self.mask_shortcut = getattr(args, 'einstellung_mask_shortcut', False)
        self.patch_size = getattr(args, 'einstellung_patch_size', 16)  # Larger for 224x224
        self.patch_color = getattr(args, 'einstellung_patch_color', [255, 0, 255])

        logging.info(f"Initialized {self.NAME} with Einstellung parameters:")
        logging.info(f"  - Apply shortcut: {self.apply_shortcut}")
        logging.info(f"  - Mask shortcut: {self.mask_shortcut}")
        logging.info(f"  - Patch size: {self.patch_size}")
        logging.info(f"  - Patch color: {self.patch_color}")

    def get_data_loaders(self) -> Tuple[torch.utils.data.DataLoader, torch.utils.data.DataLoader]:
        """Get train and test data loaders."""
        transform = self.TRANSFORM
        test_transform = self.TEST_TRANSFORM

        train_dataset = MyCIFAR100Einstellung224(
            base_path() + 'CIFAR100', train=True, download=True, transform=transform,
            apply_shortcut=self.apply_shortcut, mask_shortcut=self.mask_shortcut,
            patch_size=self.patch_size, patch_color=self.patch_color
        )

        test_dataset = TCIFAR100Einstellung224(
            base_path() + 'CIFAR100', train=False, download=True, transform=test_transform
        )

        train, test = store_masked_loaders(train_dataset, test_dataset, self)
        return train, test

    def get_evaluation_subsets(self) -> Dict[str, torch.utils.data.DataLoader]:
        """
        Create evaluation subsets for comprehensive Einstellung metrics.

        Returns:
            Dictionary mapping subset names to DataLoaders:
            - T1_all: All Task 1 data (normal evaluation)
            - T2_shortcut_normal: Task 2 shortcut classes with shortcuts
            - T2_shortcut_masked: Task 2 shortcut classes with shortcuts masked
            - T2_nonshortcut_normal: Task 2 non-shortcut classes
        """
        test_transform = self.TEST_TRANSFORM
        subsets = {}

        # T1_all: All Task 1 data
        t1_dataset = MyCIFAR100Einstellung224(
            base_path() + 'CIFAR100', train=False, download=True, transform=test_transform,
            apply_shortcut=False, mask_shortcut=False, patch_size=self.patch_size
        )
        t1_indices = [i for i, target in enumerate(t1_dataset.targets)
                     if ALL_USED_FINE_LABELS[target] in T1_FINE_LABELS]
        subsets['T1_all'] = torch.utils.data.DataLoader(
            torch.utils.data.Subset(t1_dataset, t1_indices),
            batch_size=self.args.batch_size, shuffle=False, num_workers=4
        )

        # T2_shortcut_normal: Task 2 shortcut classes with shortcuts
        t2_shortcut_normal = MyCIFAR100Einstellung224(
            base_path() + 'CIFAR100', train=False, download=True, transform=test_transform,
            apply_shortcut=True, mask_shortcut=False,
            patch_size=self.patch_size, patch_color=self.patch_color
        )
        t2_shortcut_indices = [i for i, target in enumerate(t2_shortcut_normal.targets)
                              if ALL_USED_FINE_LABELS[target] in SHORTCUT_FINE_LABELS]
        subsets['T2_shortcut_normal'] = torch.utils.data.DataLoader(
            torch.utils.data.Subset(t2_shortcut_normal, t2_shortcut_indices),
            batch_size=self.args.batch_size, shuffle=False, num_workers=4
        )

        # T2_shortcut_masked: Task 2 shortcut classes with shortcuts masked
        t2_shortcut_masked = MyCIFAR100Einstellung224(
            base_path() + 'CIFAR100', train=False, download=True, transform=test_transform,
            apply_shortcut=False, mask_shortcut=True, patch_size=self.patch_size
        )
        subsets['T2_shortcut_masked'] = torch.utils.data.DataLoader(
            torch.utils.data.Subset(t2_shortcut_masked, t2_shortcut_indices),
            batch_size=self.args.batch_size, shuffle=False, num_workers=4
        )

        # T2_nonshortcut_normal: Non-shortcut classes in Task 2
        t2_nonshortcut_normal = MyCIFAR100Einstellung224(
            base_path() + 'CIFAR100', train=False, download=True, transform=test_transform,
            apply_shortcut=False, mask_shortcut=False, patch_size=self.patch_size
        )
        t2_nonshortcut_indices = [i for i, target in enumerate(t2_nonshortcut_normal.targets)
                                 if (ALL_USED_FINE_LABELS[target] in T2_FINE_LABELS and
                                     ALL_USED_FINE_LABELS[target] not in SHORTCUT_FINE_LABELS)]
        subsets['T2_nonshortcut_normal'] = torch.utils.data.DataLoader(
            torch.utils.data.Subset(t2_nonshortcut_normal, t2_nonshortcut_indices),
            batch_size=self.args.batch_size, shuffle=False, num_workers=4
        )

        logging.info(f"Created evaluation subsets:")
        for name, loader in subsets.items():
            logging.info(f"  - {name}: {len(loader.dataset)} samples")

        return subsets

    @staticmethod
    def get_transform():
        transform = transforms.Compose([
            transforms.ToPILImage(),
            SequentialCIFAR100Einstellung224.TRANSFORM
        ])
        return transform

    @set_default_from_args("backbone")
    def get_backbone():
        return "vit"

    @staticmethod
    def get_loss():
        return F.cross_entropy

    @staticmethod
    def get_normalization_transform():
        transform = transforms.Normalize(
            SequentialCIFAR100Einstellung224.MEAN,
            SequentialCIFAR100Einstellung224.STD
        )
        return transform

    @staticmethod
    def get_denormalization_transform():
        transform = DeNormalize(
            SequentialCIFAR100Einstellung224.MEAN,
            SequentialCIFAR100Einstellung224.STD
        )
        return transform

    @set_default_from_args('n_epochs')
    def get_epochs(self):
        return 20

    @set_default_from_args('batch_size')
    def get_batch_size(self):
        return 64  # Larger batch size for ViT

    def get_class_names(self):
        if self.class_names is not None:
            return self.class_names

        # Get original CIFAR-100 class names
        cifar100_classes = CIFAR100(base_path() + 'CIFAR100', train=True, download=True).classes

        # Extract names for our used classes
        used_class_names = [cifar100_classes[i] for i in ALL_USED_FINE_LABELS]

        classes = fix_class_names_order(used_class_names, self.args)
        self.class_names = classes
        return self.class_names
=======
# Copyright 2022-present, Lorenzo Bonicelli, Pietro Buzzega, Matteo Boschini, Angelo Porrello, Simone Calderara.
# All rights reserved.
# This source code is licensed under the license found in the
# LICENSE file in the root directory of this source tree.

"""
Sequential CIFAR-100 Einstellung Dataset (224x224) for ViT

This module provides Einstellung Effect testing for ViT models using proper inheritance
from the working SequentialCIFAR100224 implementation.

Key Features:
- Proper inheritance from proven ViT implementation
- Task 1: 8 superclasses (40 classes)
- Task 2: 4 superclasses (20 classes) with shortcuts
- 224x224 resolution for ViT compatibility
- Magenta patch injection for cognitive rigidity testing
"""

import logging
import numpy as np
from argparse import Namespace
from typing import Dict, Tuple

import torch
import torch.nn.functional as F
import torchvision.transforms as transforms
from torchvision.transforms.functional import InterpolationMode
from torchvision.datasets import CIFAR100
from PIL import Image

from datasets.seq_cifar100_224 import SequentialCIFAR100224
from datasets.seq_cifar100 import MyCIFAR100, TCIFAR100
from datasets.transforms.denormalization import DeNormalize
from datasets.utils.continual_dataset import store_masked_loaders
from utils.conf import base_path
from datasets.utils import set_default_from_args


# CIFAR-100 Superclass to Fine-class mapping
CIFAR100_SUPERCLASS_MAPPING = {
    0: [4, 30, 55, 72, 95],      # aquatic mammals
    1: [1, 32, 67, 73, 91],      # fish
    2: [54, 62, 70, 82, 92],     # flowers
    3: [9, 10, 16, 28, 61],      # food containers
    4: [0, 51, 53, 57, 83],      # fruit and vegetables
    5: [22, 39, 40, 86, 87],     # household electrical devices
    6: [5, 20, 25, 84, 94],      # household furniture
    7: [6, 7, 14, 18, 24],       # insects
    8: [3, 42, 43, 88, 97],      # large carnivores
    9: [12, 17, 37, 68, 76],     # large man-made outdoor things
    10: [23, 33, 49, 60, 71],    # large natural outdoor scenes
    11: [15, 19, 21, 31, 38],    # large omnivores and herbivores
    12: [34, 63, 64, 66, 75],    # medium-sized mammals
    13: [26, 45, 77, 79, 99],    # non-insect invertebrates
    14: [2, 11, 35, 46, 98],     # people
    15: [27, 29, 44, 78, 93],    # reptiles
    16: [36, 50, 65, 74, 80],    # small mammals
    17: [47, 52, 56, 59, 96],    # trees
    18: [8, 13, 48, 58, 90],     # vehicles 1
    19: [41, 69, 81, 85, 89]     # vehicles 2
}

# Einstellung Task Structure
T1_SUPERCLASSES = [0, 1, 2, 3, 4, 5, 6, 7]     # First 8 superclasses for Task 1
T2_SUPERCLASSES = [8, 9, 10, 11]               # Next 4 superclasses for Task 2
SHORTCUT_SUPERCLASSES = [8, 9]                 # First 2 T2 superclasses get shortcuts

# Generate fine-class lists
T1_FINE_LABELS = []
for sc in T1_SUPERCLASSES:
    T1_FINE_LABELS.extend(CIFAR100_SUPERCLASS_MAPPING[sc])

T2_FINE_LABELS = []
for sc in T2_SUPERCLASSES:
    T2_FINE_LABELS.extend(CIFAR100_SUPERCLASS_MAPPING[sc])

SHORTCUT_FINE_LABELS = []
for sc in SHORTCUT_SUPERCLASSES:
    SHORTCUT_FINE_LABELS.extend(CIFAR100_SUPERCLASS_MAPPING[sc])

# All labels used in the experiment
ALL_USED_FINE_LABELS = sorted(T1_FINE_LABELS + T2_FINE_LABELS)

# Create mapping from original labels to contiguous labels (0-59)
CLASS_MAP_TO_CONTIGUOUS = {}
for i, original_label in enumerate(ALL_USED_FINE_LABELS):
    CLASS_MAP_TO_CONTIGUOUS[original_label] = i

# Reverse mapping for convenience
CONTIGUOUS_TO_ORIGINAL = {v: k for k, v in CLASS_MAP_TO_CONTIGUOUS.items()}


class EinstellungMixin:
    """
    Mixin class providing Einstellung Effect functionality.
    Can be added to any CIFAR-100 dataset class.
    """

    def init_einstellung(self, apply_shortcut=False, mask_shortcut=False,
                        patch_size=16, patch_color=(255, 0, 255)):
        """Initialize Einstellung parameters."""
        self.apply_shortcut = apply_shortcut
        self.mask_shortcut = mask_shortcut
        self.patch_size = patch_size
        self.patch_color = np.array(patch_color, dtype=np.uint8)

    def filter_einstellung_classes(self):
        """Filter dataset to only include Einstellung classes and remap labels."""
        # Create mapping from original CIFAR-100 labels to new labels
        label_mapping = {old_label: new_label for new_label, old_label
                        in enumerate(ALL_USED_FINE_LABELS)}

        # Filter data and targets
        filtered_data = []
        filtered_targets = []

        for i, target in enumerate(self.targets):
            if target in label_mapping:
                filtered_data.append(self.data[i])
                filtered_targets.append(label_mapping[target])

        self.data = np.array(filtered_data)
        self.targets = filtered_targets

        logging.info(f"Filtered Einstellung dataset: {len(self.data)} samples from {len(ALL_USED_FINE_LABELS)} classes")

    def apply_einstellung_effect(self, img: Image.Image, index: int) -> Image.Image:
        """Apply Einstellung Effect (magenta patch injection or masking)."""
        if not hasattr(self, 'apply_shortcut'):
            return img

        # Only apply to shortcut classes
        target = self.targets[index]
        original_label = ALL_USED_FINE_LABELS[target]

        if original_label not in SHORTCUT_FINE_LABELS:
            return img

        # Convert to numpy for processing
        arr = np.array(img)
        h, w = arr.shape[:2]

        # Skip if patch is too large
        if self.patch_size > min(h, w):
            return img

        # Deterministic patch placement based on index
        rng = np.random.RandomState(index + 42)  # Add offset for determinism
        x = rng.randint(0, w - self.patch_size + 1)
        y = rng.randint(0, h - self.patch_size + 1)

        if self.mask_shortcut:
            # Mask the shortcut area (set to black)
            arr[y:y+self.patch_size, x:x+self.patch_size] = 0
        elif self.apply_shortcut:
            # Apply magenta shortcut patch
            arr[y:y+self.patch_size, x:x+self.patch_size] = self.patch_color

        return Image.fromarray(arr)


class TEinstellungCIFAR100_224(TCIFAR100, EinstellungMixin):
    """
    Test CIFAR-100 dataset with Einstellung Effect for 224x224 ViT.
    Inherits from proven TCIFAR100 implementation.
    """

    def __init__(self, root, train=True, transform=None, target_transform=None,
                 download=False, apply_shortcut=False, mask_shortcut=False,
                 patch_size=16, patch_color=(255, 0, 255)):
        # CRITICAL: Set root before calling super().__init__()
        self.root = root

        # Initialize Einstellung parameters
        self.init_einstellung(apply_shortcut, mask_shortcut, patch_size, patch_color)

        # Call parent constructor with proper download logic
        super().__init__(root, train, transform, target_transform,
                        download=not self._check_integrity())

        # Filter to Einstellung classes after initialization
        self.filter_einstellung_classes()


class MyEinstellungCIFAR100_224(MyCIFAR100, EinstellungMixin):
    """
    Training CIFAR-100 dataset with Einstellung Effect for 224x224 ViT.
    Inherits from proven MyCIFAR100 implementation.
    """

    def __init__(self, root, train=True, transform=None, target_transform=None,
                 download=False, apply_shortcut=False, mask_shortcut=False,
                 patch_size=16, patch_color=(255, 0, 255)):
        # CRITICAL: Set root before calling super().__init__()
        self.root = root

        # Initialize Einstellung parameters
        self.init_einstellung(apply_shortcut, mask_shortcut, patch_size, patch_color)

        # Call parent constructor with proper download logic
        super().__init__(root, train, transform, target_transform,
                        download=not self._check_integrity())

        # Filter to Einstellung classes after initialization
        self.filter_einstellung_classes()

    def __getitem__(self, index: int) -> Tuple[torch.Tensor, int, torch.Tensor]:
        """Get item with Einstellung Effect processing."""
        img, target = self.data[index], self.targets[index]

        # Convert to PIL Image
        img = Image.fromarray(img, mode='RGB')
        original_img = img.copy()

        # Apply Einstellung Effect before other transforms
        img = self.apply_einstellung_effect(img, index)

        # Apply transforms (following parent class pattern)
        not_aug_img = self.not_aug_transform(original_img)

        if self.transform is not None:
            img = self.transform(img)

        if self.target_transform is not None:
            target = self.target_transform(target)

        return img, target, not_aug_img


class SequentialCIFAR100Einstellung224(SequentialCIFAR100224):
    """
    Sequential CIFAR-100 Einstellung Dataset (224x224) for ViT.

    Inherits from the proven SequentialCIFAR100224 implementation and adds:
    - Einstellung task structure (8+4 superclasses)
    - Magenta patch injection for shortcuts
    - Multi-subset evaluation capabilities
    - Cognitive rigidity testing framework
    """

    NAME = 'seq-cifar100-einstellung-224'
    SETTING = 'class-il'
    N_CLASSES_PER_TASK = 30  # Average: (40+20)/2 for Mammoth compatibility
    N_CLASSES_PER_TASK_T1 = len(T1_FINE_LABELS)  # 40 classes
    N_CLASSES_PER_TASK_T2 = len(T2_FINE_LABELS)  # 20 classes
    N_TASKS = 2
    N_CLASSES = len(ALL_USED_FINE_LABELS)  # 60 total classes
    SIZE = (224, 224)

    def __init__(self, args: Namespace) -> None:
        # Initialize parent (this sets up all the ViT-specific parameters)
        super().__init__(args)

        # Einstellung Effect configuration from args
        self.apply_shortcut = getattr(args, 'einstellung_apply_shortcut', False)
        self.mask_shortcut = getattr(args, 'einstellung_mask_shortcut', False)
        self.patch_size = getattr(args, 'einstellung_patch_size', 16)  # Larger for 224x224
        self.patch_color = getattr(args, 'einstellung_patch_color', [255, 0, 255])

        logging.info(f"Initialized {self.NAME} with Einstellung parameters:")
        logging.info(f"  - Apply shortcut: {self.apply_shortcut}")
        logging.info(f"  - Mask shortcut: {self.mask_shortcut}")
        logging.info(f"  - Patch size: {self.patch_size}")
        logging.info(f"  - Patch color: {self.patch_color}")

    def get_data_loaders(self) -> Tuple[torch.utils.data.DataLoader, torch.utils.data.DataLoader]:
        """Get train and test data loaders using Einstellung datasets."""
        # Use parent class transforms (proven to work with ViT)
        transform = self.TRANSFORM
        test_transform = self.TEST_TRANSFORM

        # Create Einstellung datasets using the working base classes
        train_dataset = MyEinstellungCIFAR100_224(
            base_path() + 'CIFAR100', train=True, download=True, transform=transform,
            apply_shortcut=self.apply_shortcut, mask_shortcut=self.mask_shortcut,
            patch_size=self.patch_size, patch_color=self.patch_color
        )

        test_dataset = TEinstellungCIFAR100_224(
            base_path() + 'CIFAR100', train=False, download=True, transform=test_transform
        )

        # Use parent's proven loader creation
        train, test = store_masked_loaders(train_dataset, test_dataset, self)
        return train, test

    def get_evaluation_subsets(self) -> Dict[str, torch.utils.data.DataLoader]:
        """
        Create evaluation subsets for comprehensive Einstellung metrics.

        Returns:
            Dictionary mapping subset names to DataLoaders
        """
        test_transform = self.TEST_TRANSFORM
        subsets = {}

        # T1_all: All Task 1 data
        t1_dataset = TEinstellungCIFAR100_224(
            base_path() + 'CIFAR100', train=False, download=True, transform=test_transform,
            apply_shortcut=False, mask_shortcut=False, patch_size=self.patch_size
        )
        t1_indices = [i for i, target in enumerate(t1_dataset.targets)
                     if ALL_USED_FINE_LABELS[target] in T1_FINE_LABELS]
        subsets['T1_all'] = torch.utils.data.DataLoader(
            torch.utils.data.Subset(t1_dataset, t1_indices),
            batch_size=self.args.batch_size, shuffle=False, num_workers=4
        )

        # T2_shortcut_normal: Task 2 shortcut classes with shortcuts
        t2_shortcut_normal = TEinstellungCIFAR100_224(
            base_path() + 'CIFAR100', train=False, download=True, transform=test_transform,
            apply_shortcut=True, mask_shortcut=False, patch_size=self.patch_size,
            patch_color=self.patch_color
        )
        shortcut_indices = [i for i, target in enumerate(t2_shortcut_normal.targets)
                           if ALL_USED_FINE_LABELS[target] in SHORTCUT_FINE_LABELS]
        subsets['T2_shortcut_normal'] = torch.utils.data.DataLoader(
            torch.utils.data.Subset(t2_shortcut_normal, shortcut_indices),
            batch_size=self.args.batch_size, shuffle=False, num_workers=4
        )

        # T2_shortcut_masked: Task 2 shortcut classes with shortcuts masked
        t2_shortcut_masked = TEinstellungCIFAR100_224(
            base_path() + 'CIFAR100', train=False, download=True, transform=test_transform,
            apply_shortcut=False, mask_shortcut=True, patch_size=self.patch_size
        )
        subsets['T2_shortcut_masked'] = torch.utils.data.DataLoader(
            torch.utils.data.Subset(t2_shortcut_masked, shortcut_indices),
            batch_size=self.args.batch_size, shuffle=False, num_workers=4
        )

        # T2_nonshortcut_normal: Task 2 non-shortcut classes
        nonshortcut_labels = [label for label in T2_FINE_LABELS
                             if label not in SHORTCUT_FINE_LABELS]
        nonshortcut_indices = [i for i, target in enumerate(t1_dataset.targets)
                              if ALL_USED_FINE_LABELS[target] in nonshortcut_labels]
        subsets['T2_nonshortcut_normal'] = torch.utils.data.DataLoader(
            torch.utils.data.Subset(t1_dataset, nonshortcut_indices),
            batch_size=self.args.batch_size, shuffle=False, num_workers=4
        )

        return subsets

    # Inherit all the proven ViT-specific methods from parent
    # No need to override: get_transform, get_backbone, get_epochs, get_batch_size, etc.
>>>>>>> 769dcc39
<|MERGE_RESOLUTION|>--- conflicted
+++ resolved
@@ -1,752 +1,346 @@
-<<<<<<< HEAD
-# Copyright 2022-present, Lorenzo Bonicelli, Pietro Buzzega, Matteo Boschini, Angelo Porrello, Simone Calderara.
-# All rights reserved.
-# This source code is licensed under the license found in the
-# LICENSE file in the root directory of this source tree.
-
-"""
-Sequential CIFAR-100 Einstellung Dataset (224x224) for ViT
-
-This dataset implements the Einstellung Effect for Vision Transformers by:
-- Resizing CIFAR-100 images to 224x224 for ViT compatibility
-- Task 1: 8 superclasses (40 classes) learned normally
-- Task 2: 4 superclasses (20 classes) with magenta patch shortcuts
-- Multi-subset evaluation for comprehensive ERI metrics
-"""
-
-import logging
-from argparse import Namespace
-from typing import Dict, List, Tuple, Optional
-import numpy as np
-
-import torch
-import torch.nn.functional as F
-import torchvision.transforms as transforms
-from torchvision.transforms.functional import InterpolationMode
-from torchvision.datasets import CIFAR100
-from PIL import Image
-
-from datasets.transforms.denormalization import DeNormalize
-from datasets.utils.continual_dataset import (ContinualDataset, fix_class_names_order,
-                                              store_masked_loaders)
-from utils.conf import base_path
-from datasets.utils import set_default_from_args
-
-# CIFAR-100 superclass structure
-CIFAR100_SUPERCLASS_TO_FINE = {
-    0: [4, 30, 55, 72, 95],      # aquatic_mammals
-    1: [1, 32, 67, 73, 91],      # fish
-    2: [54, 62, 70, 82, 92],     # flowers
-    3: [9, 10, 16, 28, 61],      # food_containers
-    4: [0, 51, 53, 57, 83],      # fruit_and_vegetables
-    5: [22, 39, 40, 86, 87],     # household_electrical_devices
-    6: [5, 20, 25, 84, 94],      # household_furniture
-    7: [6, 7, 14, 18, 24],       # insects
-    8: [3, 42, 43, 88, 97],      # large_carnivores
-    9: [12, 17, 37, 68, 76],     # large_man-made_outdoor_things
-    10: [23, 33, 49, 60, 71],    # large_natural_outdoor_scenes
-    11: [15, 19, 21, 31, 38],    # large_omnivores_and_herbivores
-    12: [34, 63, 64, 66, 75],    # medium_mammals
-    13: [26, 45, 77, 79, 99],    # non-insect_invertebrates
-    14: [2, 11, 35, 46, 98],     # people
-    15: [27, 29, 44, 78, 93],    # reptiles
-    16: [36, 50, 65, 74, 80],    # small_mammals
-    17: [47, 52, 56, 59, 96],    # trees
-    18: [8, 13, 48, 58, 90],     # vehicles_1
-    19: [41, 69, 81, 85, 89]     # vehicles_2
-}
-
-# Task 1: First 8 superclasses (40 fine classes)
-T1_SUPERCLASSES = [0, 1, 2, 3, 4, 5, 6, 7]
-T1_FINE_LABELS = []
-for sc in T1_SUPERCLASSES:
-    T1_FINE_LABELS.extend(CIFAR100_SUPERCLASS_TO_FINE[sc])
-
-# Task 2: Last 4 superclasses (20 fine classes)
-T2_SUPERCLASSES = [8, 9, 10, 11]
-T2_FINE_LABELS = []
-for sc in T2_SUPERCLASSES:
-    T2_FINE_LABELS.extend(CIFAR100_SUPERCLASS_TO_FINE[sc])
-
-# Shortcut classes: First 2 superclasses of T2 (10 fine classes)
-SHORTCUT_SUPERCLASSES = [8, 9]  # large_carnivores, large_man-made_outdoor_things
-SHORTCUT_FINE_LABELS = []
-for sc in SHORTCUT_SUPERCLASSES:
-    SHORTCUT_FINE_LABELS.extend(CIFAR100_SUPERCLASS_TO_FINE[sc])
-
-# All used fine labels in order
-ALL_USED_FINE_LABELS = T1_FINE_LABELS + T2_FINE_LABELS
-
-
-class TCIFAR100Einstellung224(CIFAR100):
-    """CIFAR100 dataset wrapper to avoid download messages."""
-
-    def __init__(self, root, train=True, transform=None,
-                 target_transform=None, download=False) -> None:
-        self.root = root
-        super().__init__(root, train, transform, target_transform,
-                        download=not self._check_integrity())
-
-
-class MyCIFAR100Einstellung224(CIFAR100):
-    """
-    CIFAR100 dataset with Einstellung Effect patches and 224x224 resizing.
-
-    Supports:
-    - Dynamic patch injection based on configuration
-    - Patch masking for evaluation
-    - 224x224 resizing for ViT compatibility
-    - Proper class filtering and remapping
-    """
-
-    def __init__(self, root, train=True, transform=None, target_transform=None,
-                 download=False, apply_shortcut=False, mask_shortcut=False,
-                 patch_size=16, patch_color=(255, 0, 255)) -> None:
-
-        self.apply_shortcut = apply_shortcut
-        self.mask_shortcut = mask_shortcut
-        self.patch_size = patch_size
-        self.patch_color = np.array(patch_color, dtype=np.uint8)
-
-        # Store original transform and create base transform
-        self.original_transform = transform
-        self.not_aug_transform = transforms.Compose([
-            transforms.Resize(224, interpolation=InterpolationMode.BICUBIC),
-            transforms.ToTensor()
-        ])
-
-        super().__init__(root, train, None, target_transform,
-                        download=not self._check_integrity())
-
-        # Filter and remap labels after initialization
-        self._filter_and_remap_labels()
-
-    def _filter_and_remap_labels(self):
-        """Filter data to only include used classes and remap labels."""
-        # Create mapping from original CIFAR-100 labels to new labels
-        label_mapping = {old_label: new_label for new_label, old_label
-                        in enumerate(ALL_USED_FINE_LABELS)}
-
-        # Filter data and targets
-        filtered_data = []
-        filtered_targets = []
-
-        for i, target in enumerate(self.targets):
-            if target in label_mapping:
-                filtered_data.append(self.data[i])
-                filtered_targets.append(label_mapping[target])
-
-        self.data = np.array(filtered_data)
-        self.targets = filtered_targets
-
-        logging.info(f"Filtered dataset: {len(self.data)} samples from {len(ALL_USED_FINE_LABELS)} classes")
-
-    def __getitem__(self, index: int) -> Tuple[torch.Tensor, int, torch.Tensor]:
-        """
-        Get item with Einstellung Effect processing.
-
-        Args:
-            index: Index of the sample
-
-        Returns:
-            Tuple of (transformed_image, target, not_augmented_image)
-        """
-        img, target = self.data[index], self.targets[index]
-
-        # Convert to PIL Image
-        img = Image.fromarray(img, mode='RGB')
-        original_img = img.copy()
-
-        # Apply Einstellung Effect before other transforms
-        img = self._apply_einstellung_effect(img, index)
-
-        # Apply augmentations to the processed image
-        not_aug_img = self.not_aug_transform(img)
-
-        if self.original_transform is not None:
-            img = self.original_transform(img)
-        else:
-            img = self.not_aug_transform(img)
-
-        if self.target_transform is not None:
-            target = self.target_transform(target)
-
-        return img, target, not_aug_img
-
-    def _apply_einstellung_effect(self, img: Image.Image, index: int) -> Image.Image:
-        """
-        Apply Einstellung Effect (magenta patch injection or masking).
-
-        Args:
-            img: PIL Image to process
-            index: Sample index for deterministic placement
-
-        Returns:
-            Processed PIL Image
-        """
-        # Only apply to shortcut classes during training/evaluation
-        target = self.targets[index]
-        original_label = ALL_USED_FINE_LABELS[target]
-
-        if original_label not in SHORTCUT_FINE_LABELS:
-            return img
-
-        # Convert to numpy for processing
-        arr = np.array(img)
-        h, w = arr.shape[:2]
-
-        # Skip if patch is too large for the image
-        if self.patch_size > min(h, w):
-            return img
-
-        # Deterministic patch placement based on index
-        rng = np.random.RandomState(index)
-        x = rng.randint(0, w - self.patch_size + 1)
-        y = rng.randint(0, h - self.patch_size + 1)
-
-        if self.mask_shortcut:
-            # Mask the shortcut area (set to black)
-            arr[y:y+self.patch_size, x:x+self.patch_size] = 0
-        elif self.apply_shortcut:
-            # Apply magenta shortcut patch
-            arr[y:y+self.patch_size, x:x+self.patch_size] = self.patch_color
-
-        return Image.fromarray(arr)
-
-
-class SequentialCIFAR100Einstellung224(ContinualDataset):
-    """
-    Sequential CIFAR-100 Einstellung Dataset (224x224) for ViT.
-
-    Tests cognitive rigidity through:
-    - Task 1: 8 superclasses (40 classes) learned normally
-    - Task 2: 4 superclasses (20 classes) with magenta shortcuts
-    - 224x224 image resolution for ViT compatibility
-    - Multi-subset evaluation for comprehensive ERI metrics
-    """
-
-    NAME = 'seq-cifar100-einstellung-224'
-    SETTING = 'class-il'
-    N_CLASSES_PER_TASK = 30  # Average for Mammoth compatibility (40+20)/2
-    N_CLASSES_PER_TASK_T1 = len(T1_FINE_LABELS)  # 40 classes
-    N_CLASSES_PER_TASK_T2 = len(T2_FINE_LABELS)  # 20 classes
-    N_TASKS = 2
-    N_CLASSES = N_CLASSES_PER_TASK_T1 + N_CLASSES_PER_TASK_T2  # 60 total
-    SIZE = (224, 224)
-    MEAN, STD = (0.485, 0.456, 0.406), (0.229, 0.224, 0.225)  # ImageNet normalization for ViT
-
-    TRANSFORM = transforms.Compose([
-        transforms.RandomResizedCrop(224, interpolation=InterpolationMode.BICUBIC),
-        transforms.RandomHorizontalFlip(p=0.5),
-        transforms.ToTensor(),
-        transforms.Normalize(MEAN, STD)
-    ])
-
-    TEST_TRANSFORM = transforms.Compose([
-        transforms.Resize(224, interpolation=InterpolationMode.BICUBIC),
-        transforms.ToTensor(),
-        transforms.Normalize(MEAN, STD)
-    ])
-
-    def __init__(self, args: Namespace) -> None:
-        super().__init__(args)
-
-        # Einstellung Effect configuration from args
-        self.apply_shortcut = getattr(args, 'einstellung_apply_shortcut', False)
-        self.mask_shortcut = getattr(args, 'einstellung_mask_shortcut', False)
-        self.patch_size = getattr(args, 'einstellung_patch_size', 16)  # Larger for 224x224
-        self.patch_color = getattr(args, 'einstellung_patch_color', [255, 0, 255])
-
-        logging.info(f"Initialized {self.NAME} with Einstellung parameters:")
-        logging.info(f"  - Apply shortcut: {self.apply_shortcut}")
-        logging.info(f"  - Mask shortcut: {self.mask_shortcut}")
-        logging.info(f"  - Patch size: {self.patch_size}")
-        logging.info(f"  - Patch color: {self.patch_color}")
-
-    def get_data_loaders(self) -> Tuple[torch.utils.data.DataLoader, torch.utils.data.DataLoader]:
-        """Get train and test data loaders."""
-        transform = self.TRANSFORM
-        test_transform = self.TEST_TRANSFORM
-
-        train_dataset = MyCIFAR100Einstellung224(
-            base_path() + 'CIFAR100', train=True, download=True, transform=transform,
-            apply_shortcut=self.apply_shortcut, mask_shortcut=self.mask_shortcut,
-            patch_size=self.patch_size, patch_color=self.patch_color
-        )
-
-        test_dataset = TCIFAR100Einstellung224(
-            base_path() + 'CIFAR100', train=False, download=True, transform=test_transform
-        )
-
-        train, test = store_masked_loaders(train_dataset, test_dataset, self)
-        return train, test
-
-    def get_evaluation_subsets(self) -> Dict[str, torch.utils.data.DataLoader]:
-        """
-        Create evaluation subsets for comprehensive Einstellung metrics.
-
-        Returns:
-            Dictionary mapping subset names to DataLoaders:
-            - T1_all: All Task 1 data (normal evaluation)
-            - T2_shortcut_normal: Task 2 shortcut classes with shortcuts
-            - T2_shortcut_masked: Task 2 shortcut classes with shortcuts masked
-            - T2_nonshortcut_normal: Task 2 non-shortcut classes
-        """
-        test_transform = self.TEST_TRANSFORM
-        subsets = {}
-
-        # T1_all: All Task 1 data
-        t1_dataset = MyCIFAR100Einstellung224(
-            base_path() + 'CIFAR100', train=False, download=True, transform=test_transform,
-            apply_shortcut=False, mask_shortcut=False, patch_size=self.patch_size
-        )
-        t1_indices = [i for i, target in enumerate(t1_dataset.targets)
-                     if ALL_USED_FINE_LABELS[target] in T1_FINE_LABELS]
-        subsets['T1_all'] = torch.utils.data.DataLoader(
-            torch.utils.data.Subset(t1_dataset, t1_indices),
-            batch_size=self.args.batch_size, shuffle=False, num_workers=4
-        )
-
-        # T2_shortcut_normal: Task 2 shortcut classes with shortcuts
-        t2_shortcut_normal = MyCIFAR100Einstellung224(
-            base_path() + 'CIFAR100', train=False, download=True, transform=test_transform,
-            apply_shortcut=True, mask_shortcut=False,
-            patch_size=self.patch_size, patch_color=self.patch_color
-        )
-        t2_shortcut_indices = [i for i, target in enumerate(t2_shortcut_normal.targets)
-                              if ALL_USED_FINE_LABELS[target] in SHORTCUT_FINE_LABELS]
-        subsets['T2_shortcut_normal'] = torch.utils.data.DataLoader(
-            torch.utils.data.Subset(t2_shortcut_normal, t2_shortcut_indices),
-            batch_size=self.args.batch_size, shuffle=False, num_workers=4
-        )
-
-        # T2_shortcut_masked: Task 2 shortcut classes with shortcuts masked
-        t2_shortcut_masked = MyCIFAR100Einstellung224(
-            base_path() + 'CIFAR100', train=False, download=True, transform=test_transform,
-            apply_shortcut=False, mask_shortcut=True, patch_size=self.patch_size
-        )
-        subsets['T2_shortcut_masked'] = torch.utils.data.DataLoader(
-            torch.utils.data.Subset(t2_shortcut_masked, t2_shortcut_indices),
-            batch_size=self.args.batch_size, shuffle=False, num_workers=4
-        )
-
-        # T2_nonshortcut_normal: Non-shortcut classes in Task 2
-        t2_nonshortcut_normal = MyCIFAR100Einstellung224(
-            base_path() + 'CIFAR100', train=False, download=True, transform=test_transform,
-            apply_shortcut=False, mask_shortcut=False, patch_size=self.patch_size
-        )
-        t2_nonshortcut_indices = [i for i, target in enumerate(t2_nonshortcut_normal.targets)
-                                 if (ALL_USED_FINE_LABELS[target] in T2_FINE_LABELS and
-                                     ALL_USED_FINE_LABELS[target] not in SHORTCUT_FINE_LABELS)]
-        subsets['T2_nonshortcut_normal'] = torch.utils.data.DataLoader(
-            torch.utils.data.Subset(t2_nonshortcut_normal, t2_nonshortcut_indices),
-            batch_size=self.args.batch_size, shuffle=False, num_workers=4
-        )
-
-        logging.info(f"Created evaluation subsets:")
-        for name, loader in subsets.items():
-            logging.info(f"  - {name}: {len(loader.dataset)} samples")
-
-        return subsets
-
-    @staticmethod
-    def get_transform():
-        transform = transforms.Compose([
-            transforms.ToPILImage(),
-            SequentialCIFAR100Einstellung224.TRANSFORM
-        ])
-        return transform
-
-    @set_default_from_args("backbone")
-    def get_backbone():
-        return "vit"
-
-    @staticmethod
-    def get_loss():
-        return F.cross_entropy
-
-    @staticmethod
-    def get_normalization_transform():
-        transform = transforms.Normalize(
-            SequentialCIFAR100Einstellung224.MEAN,
-            SequentialCIFAR100Einstellung224.STD
-        )
-        return transform
-
-    @staticmethod
-    def get_denormalization_transform():
-        transform = DeNormalize(
-            SequentialCIFAR100Einstellung224.MEAN,
-            SequentialCIFAR100Einstellung224.STD
-        )
-        return transform
-
-    @set_default_from_args('n_epochs')
-    def get_epochs(self):
-        return 20
-
-    @set_default_from_args('batch_size')
-    def get_batch_size(self):
-        return 64  # Larger batch size for ViT
-
-    def get_class_names(self):
-        if self.class_names is not None:
-            return self.class_names
-
-        # Get original CIFAR-100 class names
-        cifar100_classes = CIFAR100(base_path() + 'CIFAR100', train=True, download=True).classes
-
-        # Extract names for our used classes
-        used_class_names = [cifar100_classes[i] for i in ALL_USED_FINE_LABELS]
-
-        classes = fix_class_names_order(used_class_names, self.args)
-        self.class_names = classes
-        return self.class_names
-=======
-# Copyright 2022-present, Lorenzo Bonicelli, Pietro Buzzega, Matteo Boschini, Angelo Porrello, Simone Calderara.
-# All rights reserved.
-# This source code is licensed under the license found in the
-# LICENSE file in the root directory of this source tree.
-
-"""
-Sequential CIFAR-100 Einstellung Dataset (224x224) for ViT
-
-This module provides Einstellung Effect testing for ViT models using proper inheritance
-from the working SequentialCIFAR100224 implementation.
-
-Key Features:
-- Proper inheritance from proven ViT implementation
-- Task 1: 8 superclasses (40 classes)
-- Task 2: 4 superclasses (20 classes) with shortcuts
-- 224x224 resolution for ViT compatibility
-- Magenta patch injection for cognitive rigidity testing
-"""
-
-import logging
-import numpy as np
-from argparse import Namespace
-from typing import Dict, Tuple
-
-import torch
-import torch.nn.functional as F
-import torchvision.transforms as transforms
-from torchvision.transforms.functional import InterpolationMode
-from torchvision.datasets import CIFAR100
-from PIL import Image
-
-from datasets.seq_cifar100_224 import SequentialCIFAR100224
-from datasets.seq_cifar100 import MyCIFAR100, TCIFAR100
-from datasets.transforms.denormalization import DeNormalize
-from datasets.utils.continual_dataset import store_masked_loaders
-from utils.conf import base_path
-from datasets.utils import set_default_from_args
-
-
-# CIFAR-100 Superclass to Fine-class mapping
-CIFAR100_SUPERCLASS_MAPPING = {
-    0: [4, 30, 55, 72, 95],      # aquatic mammals
-    1: [1, 32, 67, 73, 91],      # fish
-    2: [54, 62, 70, 82, 92],     # flowers
-    3: [9, 10, 16, 28, 61],      # food containers
-    4: [0, 51, 53, 57, 83],      # fruit and vegetables
-    5: [22, 39, 40, 86, 87],     # household electrical devices
-    6: [5, 20, 25, 84, 94],      # household furniture
-    7: [6, 7, 14, 18, 24],       # insects
-    8: [3, 42, 43, 88, 97],      # large carnivores
-    9: [12, 17, 37, 68, 76],     # large man-made outdoor things
-    10: [23, 33, 49, 60, 71],    # large natural outdoor scenes
-    11: [15, 19, 21, 31, 38],    # large omnivores and herbivores
-    12: [34, 63, 64, 66, 75],    # medium-sized mammals
-    13: [26, 45, 77, 79, 99],    # non-insect invertebrates
-    14: [2, 11, 35, 46, 98],     # people
-    15: [27, 29, 44, 78, 93],    # reptiles
-    16: [36, 50, 65, 74, 80],    # small mammals
-    17: [47, 52, 56, 59, 96],    # trees
-    18: [8, 13, 48, 58, 90],     # vehicles 1
-    19: [41, 69, 81, 85, 89]     # vehicles 2
-}
-
-# Einstellung Task Structure
-T1_SUPERCLASSES = [0, 1, 2, 3, 4, 5, 6, 7]     # First 8 superclasses for Task 1
-T2_SUPERCLASSES = [8, 9, 10, 11]               # Next 4 superclasses for Task 2
-SHORTCUT_SUPERCLASSES = [8, 9]                 # First 2 T2 superclasses get shortcuts
-
-# Generate fine-class lists
-T1_FINE_LABELS = []
-for sc in T1_SUPERCLASSES:
-    T1_FINE_LABELS.extend(CIFAR100_SUPERCLASS_MAPPING[sc])
-
-T2_FINE_LABELS = []
-for sc in T2_SUPERCLASSES:
-    T2_FINE_LABELS.extend(CIFAR100_SUPERCLASS_MAPPING[sc])
-
-SHORTCUT_FINE_LABELS = []
-for sc in SHORTCUT_SUPERCLASSES:
-    SHORTCUT_FINE_LABELS.extend(CIFAR100_SUPERCLASS_MAPPING[sc])
-
-# All labels used in the experiment
-ALL_USED_FINE_LABELS = sorted(T1_FINE_LABELS + T2_FINE_LABELS)
-
-# Create mapping from original labels to contiguous labels (0-59)
-CLASS_MAP_TO_CONTIGUOUS = {}
-for i, original_label in enumerate(ALL_USED_FINE_LABELS):
-    CLASS_MAP_TO_CONTIGUOUS[original_label] = i
-
-# Reverse mapping for convenience
-CONTIGUOUS_TO_ORIGINAL = {v: k for k, v in CLASS_MAP_TO_CONTIGUOUS.items()}
-
-
-class EinstellungMixin:
-    """
-    Mixin class providing Einstellung Effect functionality.
-    Can be added to any CIFAR-100 dataset class.
-    """
-
-    def init_einstellung(self, apply_shortcut=False, mask_shortcut=False,
-                        patch_size=16, patch_color=(255, 0, 255)):
-        """Initialize Einstellung parameters."""
-        self.apply_shortcut = apply_shortcut
-        self.mask_shortcut = mask_shortcut
-        self.patch_size = patch_size
-        self.patch_color = np.array(patch_color, dtype=np.uint8)
-
-    def filter_einstellung_classes(self):
-        """Filter dataset to only include Einstellung classes and remap labels."""
-        # Create mapping from original CIFAR-100 labels to new labels
-        label_mapping = {old_label: new_label for new_label, old_label
-                        in enumerate(ALL_USED_FINE_LABELS)}
-
-        # Filter data and targets
-        filtered_data = []
-        filtered_targets = []
-
-        for i, target in enumerate(self.targets):
-            if target in label_mapping:
-                filtered_data.append(self.data[i])
-                filtered_targets.append(label_mapping[target])
-
-        self.data = np.array(filtered_data)
-        self.targets = filtered_targets
-
-        logging.info(f"Filtered Einstellung dataset: {len(self.data)} samples from {len(ALL_USED_FINE_LABELS)} classes")
-
-    def apply_einstellung_effect(self, img: Image.Image, index: int) -> Image.Image:
-        """Apply Einstellung Effect (magenta patch injection or masking)."""
-        if not hasattr(self, 'apply_shortcut'):
-            return img
-
-        # Only apply to shortcut classes
-        target = self.targets[index]
-        original_label = ALL_USED_FINE_LABELS[target]
-
-        if original_label not in SHORTCUT_FINE_LABELS:
-            return img
-
-        # Convert to numpy for processing
-        arr = np.array(img)
-        h, w = arr.shape[:2]
-
-        # Skip if patch is too large
-        if self.patch_size > min(h, w):
-            return img
-
-        # Deterministic patch placement based on index
-        rng = np.random.RandomState(index + 42)  # Add offset for determinism
-        x = rng.randint(0, w - self.patch_size + 1)
-        y = rng.randint(0, h - self.patch_size + 1)
-
-        if self.mask_shortcut:
-            # Mask the shortcut area (set to black)
-            arr[y:y+self.patch_size, x:x+self.patch_size] = 0
-        elif self.apply_shortcut:
-            # Apply magenta shortcut patch
-            arr[y:y+self.patch_size, x:x+self.patch_size] = self.patch_color
-
-        return Image.fromarray(arr)
-
-
-class TEinstellungCIFAR100_224(TCIFAR100, EinstellungMixin):
-    """
-    Test CIFAR-100 dataset with Einstellung Effect for 224x224 ViT.
-    Inherits from proven TCIFAR100 implementation.
-    """
-
-    def __init__(self, root, train=True, transform=None, target_transform=None,
-                 download=False, apply_shortcut=False, mask_shortcut=False,
-                 patch_size=16, patch_color=(255, 0, 255)):
-        # CRITICAL: Set root before calling super().__init__()
-        self.root = root
-
-        # Initialize Einstellung parameters
-        self.init_einstellung(apply_shortcut, mask_shortcut, patch_size, patch_color)
-
-        # Call parent constructor with proper download logic
-        super().__init__(root, train, transform, target_transform,
-                        download=not self._check_integrity())
-
-        # Filter to Einstellung classes after initialization
-        self.filter_einstellung_classes()
-
-
-class MyEinstellungCIFAR100_224(MyCIFAR100, EinstellungMixin):
-    """
-    Training CIFAR-100 dataset with Einstellung Effect for 224x224 ViT.
-    Inherits from proven MyCIFAR100 implementation.
-    """
-
-    def __init__(self, root, train=True, transform=None, target_transform=None,
-                 download=False, apply_shortcut=False, mask_shortcut=False,
-                 patch_size=16, patch_color=(255, 0, 255)):
-        # CRITICAL: Set root before calling super().__init__()
-        self.root = root
-
-        # Initialize Einstellung parameters
-        self.init_einstellung(apply_shortcut, mask_shortcut, patch_size, patch_color)
-
-        # Call parent constructor with proper download logic
-        super().__init__(root, train, transform, target_transform,
-                        download=not self._check_integrity())
-
-        # Filter to Einstellung classes after initialization
-        self.filter_einstellung_classes()
-
-    def __getitem__(self, index: int) -> Tuple[torch.Tensor, int, torch.Tensor]:
-        """Get item with Einstellung Effect processing."""
-        img, target = self.data[index], self.targets[index]
-
-        # Convert to PIL Image
-        img = Image.fromarray(img, mode='RGB')
-        original_img = img.copy()
-
-        # Apply Einstellung Effect before other transforms
-        img = self.apply_einstellung_effect(img, index)
-
-        # Apply transforms (following parent class pattern)
-        not_aug_img = self.not_aug_transform(original_img)
-
-        if self.transform is not None:
-            img = self.transform(img)
-
-        if self.target_transform is not None:
-            target = self.target_transform(target)
-
-        return img, target, not_aug_img
-
-
-class SequentialCIFAR100Einstellung224(SequentialCIFAR100224):
-    """
-    Sequential CIFAR-100 Einstellung Dataset (224x224) for ViT.
-
-    Inherits from the proven SequentialCIFAR100224 implementation and adds:
-    - Einstellung task structure (8+4 superclasses)
-    - Magenta patch injection for shortcuts
-    - Multi-subset evaluation capabilities
-    - Cognitive rigidity testing framework
-    """
-
-    NAME = 'seq-cifar100-einstellung-224'
-    SETTING = 'class-il'
-    N_CLASSES_PER_TASK = 30  # Average: (40+20)/2 for Mammoth compatibility
-    N_CLASSES_PER_TASK_T1 = len(T1_FINE_LABELS)  # 40 classes
-    N_CLASSES_PER_TASK_T2 = len(T2_FINE_LABELS)  # 20 classes
-    N_TASKS = 2
-    N_CLASSES = len(ALL_USED_FINE_LABELS)  # 60 total classes
-    SIZE = (224, 224)
-
-    def __init__(self, args: Namespace) -> None:
-        # Initialize parent (this sets up all the ViT-specific parameters)
-        super().__init__(args)
-
-        # Einstellung Effect configuration from args
-        self.apply_shortcut = getattr(args, 'einstellung_apply_shortcut', False)
-        self.mask_shortcut = getattr(args, 'einstellung_mask_shortcut', False)
-        self.patch_size = getattr(args, 'einstellung_patch_size', 16)  # Larger for 224x224
-        self.patch_color = getattr(args, 'einstellung_patch_color', [255, 0, 255])
-
-        logging.info(f"Initialized {self.NAME} with Einstellung parameters:")
-        logging.info(f"  - Apply shortcut: {self.apply_shortcut}")
-        logging.info(f"  - Mask shortcut: {self.mask_shortcut}")
-        logging.info(f"  - Patch size: {self.patch_size}")
-        logging.info(f"  - Patch color: {self.patch_color}")
-
-    def get_data_loaders(self) -> Tuple[torch.utils.data.DataLoader, torch.utils.data.DataLoader]:
-        """Get train and test data loaders using Einstellung datasets."""
-        # Use parent class transforms (proven to work with ViT)
-        transform = self.TRANSFORM
-        test_transform = self.TEST_TRANSFORM
-
-        # Create Einstellung datasets using the working base classes
-        train_dataset = MyEinstellungCIFAR100_224(
-            base_path() + 'CIFAR100', train=True, download=True, transform=transform,
-            apply_shortcut=self.apply_shortcut, mask_shortcut=self.mask_shortcut,
-            patch_size=self.patch_size, patch_color=self.patch_color
-        )
-
-        test_dataset = TEinstellungCIFAR100_224(
-            base_path() + 'CIFAR100', train=False, download=True, transform=test_transform
-        )
-
-        # Use parent's proven loader creation
-        train, test = store_masked_loaders(train_dataset, test_dataset, self)
-        return train, test
-
-    def get_evaluation_subsets(self) -> Dict[str, torch.utils.data.DataLoader]:
-        """
-        Create evaluation subsets for comprehensive Einstellung metrics.
-
-        Returns:
-            Dictionary mapping subset names to DataLoaders
-        """
-        test_transform = self.TEST_TRANSFORM
-        subsets = {}
-
-        # T1_all: All Task 1 data
-        t1_dataset = TEinstellungCIFAR100_224(
-            base_path() + 'CIFAR100', train=False, download=True, transform=test_transform,
-            apply_shortcut=False, mask_shortcut=False, patch_size=self.patch_size
-        )
-        t1_indices = [i for i, target in enumerate(t1_dataset.targets)
-                     if ALL_USED_FINE_LABELS[target] in T1_FINE_LABELS]
-        subsets['T1_all'] = torch.utils.data.DataLoader(
-            torch.utils.data.Subset(t1_dataset, t1_indices),
-            batch_size=self.args.batch_size, shuffle=False, num_workers=4
-        )
-
-        # T2_shortcut_normal: Task 2 shortcut classes with shortcuts
-        t2_shortcut_normal = TEinstellungCIFAR100_224(
-            base_path() + 'CIFAR100', train=False, download=True, transform=test_transform,
-            apply_shortcut=True, mask_shortcut=False, patch_size=self.patch_size,
-            patch_color=self.patch_color
-        )
-        shortcut_indices = [i for i, target in enumerate(t2_shortcut_normal.targets)
-                           if ALL_USED_FINE_LABELS[target] in SHORTCUT_FINE_LABELS]
-        subsets['T2_shortcut_normal'] = torch.utils.data.DataLoader(
-            torch.utils.data.Subset(t2_shortcut_normal, shortcut_indices),
-            batch_size=self.args.batch_size, shuffle=False, num_workers=4
-        )
-
-        # T2_shortcut_masked: Task 2 shortcut classes with shortcuts masked
-        t2_shortcut_masked = TEinstellungCIFAR100_224(
-            base_path() + 'CIFAR100', train=False, download=True, transform=test_transform,
-            apply_shortcut=False, mask_shortcut=True, patch_size=self.patch_size
-        )
-        subsets['T2_shortcut_masked'] = torch.utils.data.DataLoader(
-            torch.utils.data.Subset(t2_shortcut_masked, shortcut_indices),
-            batch_size=self.args.batch_size, shuffle=False, num_workers=4
-        )
-
-        # T2_nonshortcut_normal: Task 2 non-shortcut classes
-        nonshortcut_labels = [label for label in T2_FINE_LABELS
-                             if label not in SHORTCUT_FINE_LABELS]
-        nonshortcut_indices = [i for i, target in enumerate(t1_dataset.targets)
-                              if ALL_USED_FINE_LABELS[target] in nonshortcut_labels]
-        subsets['T2_nonshortcut_normal'] = torch.utils.data.DataLoader(
-            torch.utils.data.Subset(t1_dataset, nonshortcut_indices),
-            batch_size=self.args.batch_size, shuffle=False, num_workers=4
-        )
-
-        return subsets
-
-    # Inherit all the proven ViT-specific methods from parent
-    # No need to override: get_transform, get_backbone, get_epochs, get_batch_size, etc.
->>>>>>> 769dcc39
+# Copyright 2022-present, Lorenzo Bonicelli, Pietro Buzzega, Matteo Boschini, Angelo Porrello, Simone Calderara.
+# All rights reserved.
+# This source code is licensed under the license found in the
+# LICENSE file in the root directory of this source tree.
+
+"""
+Sequential CIFAR-100 Einstellung Dataset (224x224) for ViT
+
+This module provides Einstellung Effect testing for ViT models using proper inheritance
+from the working SequentialCIFAR100224 implementation.
+
+Key Features:
+- Proper inheritance from proven ViT implementation
+- Task 1: 8 superclasses (40 classes)
+- Task 2: 4 superclasses (20 classes) with shortcuts
+- 224x224 resolution for ViT compatibility
+- Magenta patch injection for cognitive rigidity testing
+"""
+
+import logging
+import numpy as np
+from argparse import Namespace
+from typing import Dict, Tuple
+
+import torch
+import torch.nn.functional as F
+import torchvision.transforms as transforms
+from torchvision.transforms.functional import InterpolationMode
+from torchvision.datasets import CIFAR100
+from PIL import Image
+
+from datasets.seq_cifar100_224 import SequentialCIFAR100224
+from datasets.seq_cifar100 import MyCIFAR100, TCIFAR100
+from datasets.transforms.denormalization import DeNormalize
+from datasets.utils.continual_dataset import store_masked_loaders
+from utils.conf import base_path
+from datasets.utils import set_default_from_args
+
+
+# CIFAR-100 Superclass to Fine-class mapping
+CIFAR100_SUPERCLASS_MAPPING = {
+    0: [4, 30, 55, 72, 95],      # aquatic mammals
+    1: [1, 32, 67, 73, 91],      # fish
+    2: [54, 62, 70, 82, 92],     # flowers
+    3: [9, 10, 16, 28, 61],      # food containers
+    4: [0, 51, 53, 57, 83],      # fruit and vegetables
+    5: [22, 39, 40, 86, 87],     # household electrical devices
+    6: [5, 20, 25, 84, 94],      # household furniture
+    7: [6, 7, 14, 18, 24],       # insects
+    8: [3, 42, 43, 88, 97],      # large carnivores
+    9: [12, 17, 37, 68, 76],     # large man-made outdoor things
+    10: [23, 33, 49, 60, 71],    # large natural outdoor scenes
+    11: [15, 19, 21, 31, 38],    # large omnivores and herbivores
+    12: [34, 63, 64, 66, 75],    # medium-sized mammals
+    13: [26, 45, 77, 79, 99],    # non-insect invertebrates
+    14: [2, 11, 35, 46, 98],     # people
+    15: [27, 29, 44, 78, 93],    # reptiles
+    16: [36, 50, 65, 74, 80],    # small mammals
+    17: [47, 52, 56, 59, 96],    # trees
+    18: [8, 13, 48, 58, 90],     # vehicles 1
+    19: [41, 69, 81, 85, 89]     # vehicles 2
+}
+
+# Einstellung Task Structure
+T1_SUPERCLASSES = [0, 1, 2, 3, 4, 5, 6, 7]     # First 8 superclasses for Task 1
+T2_SUPERCLASSES = [8, 9, 10, 11]               # Next 4 superclasses for Task 2
+SHORTCUT_SUPERCLASSES = [8, 9]                 # First 2 T2 superclasses get shortcuts
+
+# Generate fine-class lists
+T1_FINE_LABELS = []
+for sc in T1_SUPERCLASSES:
+    T1_FINE_LABELS.extend(CIFAR100_SUPERCLASS_MAPPING[sc])
+
+T2_FINE_LABELS = []
+for sc in T2_SUPERCLASSES:
+    T2_FINE_LABELS.extend(CIFAR100_SUPERCLASS_MAPPING[sc])
+
+SHORTCUT_FINE_LABELS = []
+for sc in SHORTCUT_SUPERCLASSES:
+    SHORTCUT_FINE_LABELS.extend(CIFAR100_SUPERCLASS_MAPPING[sc])
+
+# All labels used in the experiment
+ALL_USED_FINE_LABELS = sorted(T1_FINE_LABELS + T2_FINE_LABELS)
+
+# Create mapping from original labels to contiguous labels (0-59)
+CLASS_MAP_TO_CONTIGUOUS = {}
+for i, original_label in enumerate(ALL_USED_FINE_LABELS):
+    CLASS_MAP_TO_CONTIGUOUS[original_label] = i
+
+# Reverse mapping for convenience
+CONTIGUOUS_TO_ORIGINAL = {v: k for k, v in CLASS_MAP_TO_CONTIGUOUS.items()}
+
+
+class EinstellungMixin:
+    """
+    Mixin class providing Einstellung Effect functionality.
+    Can be added to any CIFAR-100 dataset class.
+    """
+
+    def init_einstellung(self, apply_shortcut=False, mask_shortcut=False,
+                        patch_size=16, patch_color=(255, 0, 255)):
+        """Initialize Einstellung parameters."""
+        self.apply_shortcut = apply_shortcut
+        self.mask_shortcut = mask_shortcut
+        self.patch_size = patch_size
+        self.patch_color = np.array(patch_color, dtype=np.uint8)
+
+    def filter_einstellung_classes(self):
+        """Filter dataset to only include Einstellung classes and remap labels."""
+        # Create mapping from original CIFAR-100 labels to new labels
+        label_mapping = {old_label: new_label for new_label, old_label
+                        in enumerate(ALL_USED_FINE_LABELS)}
+
+        # Filter data and targets
+        filtered_data = []
+        filtered_targets = []
+
+        for i, target in enumerate(self.targets):
+            if target in label_mapping:
+                filtered_data.append(self.data[i])
+                filtered_targets.append(label_mapping[target])
+
+        self.data = np.array(filtered_data)
+        self.targets = filtered_targets
+
+        logging.info(f"Filtered Einstellung dataset: {len(self.data)} samples from {len(ALL_USED_FINE_LABELS)} classes")
+
+    def apply_einstellung_effect(self, img: Image.Image, index: int) -> Image.Image:
+        """Apply Einstellung Effect (magenta patch injection or masking)."""
+        if not hasattr(self, 'apply_shortcut'):
+            return img
+
+        # Only apply to shortcut classes
+        target = self.targets[index]
+        original_label = ALL_USED_FINE_LABELS[target]
+
+        if original_label not in SHORTCUT_FINE_LABELS:
+            return img
+
+        # Convert to numpy for processing
+        arr = np.array(img)
+        h, w = arr.shape[:2]
+
+        # Skip if patch is too large
+        if self.patch_size > min(h, w):
+            return img
+
+        # Deterministic patch placement based on index
+        rng = np.random.RandomState(index + 42)  # Add offset for determinism
+        x = rng.randint(0, w - self.patch_size + 1)
+        y = rng.randint(0, h - self.patch_size + 1)
+
+        if self.mask_shortcut:
+            # Mask the shortcut area (set to black)
+            arr[y:y+self.patch_size, x:x+self.patch_size] = 0
+        elif self.apply_shortcut:
+            # Apply magenta shortcut patch
+            arr[y:y+self.patch_size, x:x+self.patch_size] = self.patch_color
+
+        return Image.fromarray(arr)
+
+
+class TEinstellungCIFAR100_224(TCIFAR100, EinstellungMixin):
+    """
+    Test CIFAR-100 dataset with Einstellung Effect for 224x224 ViT.
+    Inherits from proven TCIFAR100 implementation.
+    """
+
+    def __init__(self, root, train=True, transform=None, target_transform=None,
+                 download=False, apply_shortcut=False, mask_shortcut=False,
+                 patch_size=16, patch_color=(255, 0, 255)):
+        # CRITICAL: Set root before calling super().__init__()
+        self.root = root
+
+        # Initialize Einstellung parameters
+        self.init_einstellung(apply_shortcut, mask_shortcut, patch_size, patch_color)
+
+        # Call parent constructor with proper download logic
+        super().__init__(root, train, transform, target_transform,
+                        download=not self._check_integrity())
+
+        # Filter to Einstellung classes after initialization
+        self.filter_einstellung_classes()
+
+
+class MyEinstellungCIFAR100_224(MyCIFAR100, EinstellungMixin):
+    """
+    Training CIFAR-100 dataset with Einstellung Effect for 224x224 ViT.
+    Inherits from proven MyCIFAR100 implementation.
+    """
+
+    def __init__(self, root, train=True, transform=None, target_transform=None,
+                 download=False, apply_shortcut=False, mask_shortcut=False,
+                 patch_size=16, patch_color=(255, 0, 255)):
+        # CRITICAL: Set root before calling super().__init__()
+        self.root = root
+
+        # Initialize Einstellung parameters
+        self.init_einstellung(apply_shortcut, mask_shortcut, patch_size, patch_color)
+
+        # Call parent constructor with proper download logic
+        super().__init__(root, train, transform, target_transform,
+                        download=not self._check_integrity())
+
+        # Filter to Einstellung classes after initialization
+        self.filter_einstellung_classes()
+
+    def __getitem__(self, index: int) -> Tuple[torch.Tensor, int, torch.Tensor]:
+        """Get item with Einstellung Effect processing."""
+        img, target = self.data[index], self.targets[index]
+
+        # Convert to PIL Image
+        img = Image.fromarray(img, mode='RGB')
+        original_img = img.copy()
+
+        # Apply Einstellung Effect before other transforms
+        img = self.apply_einstellung_effect(img, index)
+
+        # Apply transforms (following parent class pattern)
+        not_aug_img = self.not_aug_transform(original_img)
+
+        if self.transform is not None:
+            img = self.transform(img)
+
+        if self.target_transform is not None:
+            target = self.target_transform(target)
+
+        return img, target, not_aug_img
+
+
+class SequentialCIFAR100Einstellung224(SequentialCIFAR100224):
+    """
+    Sequential CIFAR-100 Einstellung Dataset (224x224) for ViT.
+
+    Inherits from the proven SequentialCIFAR100224 implementation and adds:
+    - Einstellung task structure (8+4 superclasses)
+    - Magenta patch injection for shortcuts
+    - Multi-subset evaluation capabilities
+    - Cognitive rigidity testing framework
+    """
+
+    NAME = 'seq-cifar100-einstellung-224'
+    SETTING = 'class-il'
+    N_CLASSES_PER_TASK = 30  # Average: (40+20)/2 for Mammoth compatibility
+    N_CLASSES_PER_TASK_T1 = len(T1_FINE_LABELS)  # 40 classes
+    N_CLASSES_PER_TASK_T2 = len(T2_FINE_LABELS)  # 20 classes
+    N_TASKS = 2
+    N_CLASSES = len(ALL_USED_FINE_LABELS)  # 60 total classes
+    SIZE = (224, 224)
+
+    def __init__(self, args: Namespace) -> None:
+        # Initialize parent (this sets up all the ViT-specific parameters)
+        super().__init__(args)
+
+        # Einstellung Effect configuration from args
+        self.apply_shortcut = getattr(args, 'einstellung_apply_shortcut', False)
+        self.mask_shortcut = getattr(args, 'einstellung_mask_shortcut', False)
+        self.patch_size = getattr(args, 'einstellung_patch_size', 16)  # Larger for 224x224
+        self.patch_color = getattr(args, 'einstellung_patch_color', [255, 0, 255])
+
+        logging.info(f"Initialized {self.NAME} with Einstellung parameters:")
+        logging.info(f"  - Apply shortcut: {self.apply_shortcut}")
+        logging.info(f"  - Mask shortcut: {self.mask_shortcut}")
+        logging.info(f"  - Patch size: {self.patch_size}")
+        logging.info(f"  - Patch color: {self.patch_color}")
+
+    def get_data_loaders(self) -> Tuple[torch.utils.data.DataLoader, torch.utils.data.DataLoader]:
+        """Get train and test data loaders using Einstellung datasets."""
+        # Use parent class transforms (proven to work with ViT)
+        transform = self.TRANSFORM
+        test_transform = self.TEST_TRANSFORM
+
+        # Create Einstellung datasets using the working base classes
+        train_dataset = MyEinstellungCIFAR100_224(
+            base_path() + 'CIFAR100', train=True, download=True, transform=transform,
+            apply_shortcut=self.apply_shortcut, mask_shortcut=self.mask_shortcut,
+            patch_size=self.patch_size, patch_color=self.patch_color
+        )
+
+        test_dataset = TEinstellungCIFAR100_224(
+            base_path() + 'CIFAR100', train=False, download=True, transform=test_transform
+        )
+
+        # Use parent's proven loader creation
+        train, test = store_masked_loaders(train_dataset, test_dataset, self)
+        return train, test
+
+    def get_evaluation_subsets(self) -> Dict[str, torch.utils.data.DataLoader]:
+        """
+        Create evaluation subsets for comprehensive Einstellung metrics.
+
+        Returns:
+            Dictionary mapping subset names to DataLoaders
+        """
+        test_transform = self.TEST_TRANSFORM
+        subsets = {}
+
+        # T1_all: All Task 1 data
+        t1_dataset = TEinstellungCIFAR100_224(
+            base_path() + 'CIFAR100', train=False, download=True, transform=test_transform,
+            apply_shortcut=False, mask_shortcut=False, patch_size=self.patch_size
+        )
+        t1_indices = [i for i, target in enumerate(t1_dataset.targets)
+                     if ALL_USED_FINE_LABELS[target] in T1_FINE_LABELS]
+        subsets['T1_all'] = torch.utils.data.DataLoader(
+            torch.utils.data.Subset(t1_dataset, t1_indices),
+            batch_size=self.args.batch_size, shuffle=False, num_workers=4
+        )
+
+        # T2_shortcut_normal: Task 2 shortcut classes with shortcuts
+        t2_shortcut_normal = TEinstellungCIFAR100_224(
+            base_path() + 'CIFAR100', train=False, download=True, transform=test_transform,
+            apply_shortcut=True, mask_shortcut=False, patch_size=self.patch_size,
+            patch_color=self.patch_color
+        )
+        shortcut_indices = [i for i, target in enumerate(t2_shortcut_normal.targets)
+                           if ALL_USED_FINE_LABELS[target] in SHORTCUT_FINE_LABELS]
+        subsets['T2_shortcut_normal'] = torch.utils.data.DataLoader(
+            torch.utils.data.Subset(t2_shortcut_normal, shortcut_indices),
+            batch_size=self.args.batch_size, shuffle=False, num_workers=4
+        )
+
+        # T2_shortcut_masked: Task 2 shortcut classes with shortcuts masked
+        t2_shortcut_masked = TEinstellungCIFAR100_224(
+            base_path() + 'CIFAR100', train=False, download=True, transform=test_transform,
+            apply_shortcut=False, mask_shortcut=True, patch_size=self.patch_size
+        )
+        subsets['T2_shortcut_masked'] = torch.utils.data.DataLoader(
+            torch.utils.data.Subset(t2_shortcut_masked, shortcut_indices),
+            batch_size=self.args.batch_size, shuffle=False, num_workers=4
+        )
+
+        # T2_nonshortcut_normal: Task 2 non-shortcut classes
+        nonshortcut_labels = [label for label in T2_FINE_LABELS
+                             if label not in SHORTCUT_FINE_LABELS]
+        nonshortcut_indices = [i for i, target in enumerate(t1_dataset.targets)
+                              if ALL_USED_FINE_LABELS[target] in nonshortcut_labels]
+        subsets['T2_nonshortcut_normal'] = torch.utils.data.DataLoader(
+            torch.utils.data.Subset(t1_dataset, nonshortcut_indices),
+            batch_size=self.args.batch_size, shuffle=False, num_workers=4
+        )
+
+        return subsets
+
+    # Inherit all the proven ViT-specific methods from parent
+    # No need to override: get_transform, get_backbone, get_epochs, get_batch_size, etc.