--- conflicted
+++ resolved
@@ -1651,15 +1651,11 @@
     parser.add_argument('--auto_checkpoint', action='store_true',
                        help='Automatically use existing checkpoints if found')
 
-<<<<<<< HEAD
     # Performance optimization
     parser.add_argument('--code_optimization', type=int, default=1, choices=[0, 1, 2, 3],
                        help='CUDA performance optimization level (0=none, 1=TF32+cuDNN, 2=+BF16, 3=+torch.compile)')
 
     # Logging
-=======
-    # Logging and debugging
->>>>>>> db1799bd
     parser.add_argument('--verbose', action='store_true',
                        help='Enable verbose logging')
     parser.add_argument('--debug', action='store_true',
@@ -1710,11 +1706,8 @@
                 results_path=results_path,
                 execution_mode=execution_mode,
                 epochs=args.epochs,
-<<<<<<< HEAD
-                code_optimization=args.code_optimization
-=======
+                code_optimization=args.code_optimization,
                 debug=args.debug
->>>>>>> db1799bd
             )
 
             if result and result.get('success', False):
@@ -1759,11 +1752,8 @@
             results_path=results_path,
             execution_mode=execution_mode,
             epochs=args.epochs,
-<<<<<<< HEAD
-            code_optimization=args.code_optimization
-=======
+            code_optimization=args.code_optimization,
             debug=args.debug
->>>>>>> db1799bd
         )
 
         if result and result.get('success', False):
