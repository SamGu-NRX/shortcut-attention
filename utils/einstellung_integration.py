<<<<<<< HEAD
# Copyright 2022-present, Lorenzo Bonicelli, Pietro Buzzega, Matteo Boschini, Angelo Porrello, Simone Calderara.
# All rights reserved.
# This source code is licensed under the license found in the
# LICENSE file in the root directory of this source tree.

"""
Einstellung Effect Integration with Mammoth Training Pipeline

This module provides integration hooks to seamlessly integrate the Einstellung
evaluator with Mammoth's native training pipeline without modifying core files.

The integration works by:
1. Monkey-patching key training functions
2. Injecting evaluator hooks at appropriate points
3. Maintaining compatibility with existing Mammoth functionality
"""

import functools
import logging
from typing import Any, Callable, Optional

from utils.einstellung_evaluator import EinstellungEvaluator, create_einstellung_evaluator
from utils.training import train as original_train


# Global evaluator instance
_einstellung_evaluator: Optional[EinstellungEvaluator] = None


def enable_einstellung_integration(args) -> bool:
    """
    Enable Einstellung integration if applicable.

    Args:
        args: Command line arguments

    Returns:
        True if integration was enabled, False otherwise
    """
    global _einstellung_evaluator

    # Check if we should enable Einstellung evaluation
    if not hasattr(args, 'dataset') or 'einstellung' not in args.dataset:
        return False

    # Create evaluator
    _einstellung_evaluator = create_einstellung_evaluator(args)

    if _einstellung_evaluator is None:
        return False

    # Apply integration patches
    _patch_training_functions()

    logging.getLogger(__name__).info("Enabled Einstellung Effect integration")
    return True


def _patch_training_functions():
    """Apply monkey patches to integrate Einstellung evaluation."""

    # Patch the main training function
    import utils.training
    utils.training.train = _patched_train

    # Patch the ContinualModel class methods
    from models.utils.continual_model import ContinualModel

    # Store original methods
    if not hasattr(ContinualModel, '_original_meta_begin_task'):
        ContinualModel._original_meta_begin_task = ContinualModel.meta_begin_task
        ContinualModel._original_meta_end_task = ContinualModel.meta_end_task

    # Replace with patched versions
    ContinualModel.meta_begin_task = _patched_meta_begin_task
    ContinualModel.meta_end_task = _patched_meta_end_task


def _patched_train(model, dataset, args):
    """Patched version of the main train function with Einstellung integration."""
    global _einstellung_evaluator

    # Call original training function with epoch hooks
    result = _train_with_einstellung_hooks(model, dataset, args)

    # Export final results if evaluator is active
    if _einstellung_evaluator is not None:
        try:
            output_path = getattr(args, 'output_dir', './einstellung_results')
            results_file = f"{output_path}/einstellung_final_results.json"
            _einstellung_evaluator.export_results(results_file)
        except Exception as e:
            logging.getLogger(__name__).error(f"Error exporting Einstellung results: {e}")

    return result


def _train_with_einstellung_hooks(model, dataset, args):
    """Modified training loop that includes Einstellung evaluation hooks."""
    # Import here to avoid circular imports
    from utils.training import train_single_epoch
    from utils.evaluate import evaluate
    from tqdm import tqdm
    import torch

    global _einstellung_evaluator

    # Initialize logger and other setup (following original train function)
    logging.getLogger("PIL").setLevel(logging.WARNING)
    logger = dataset.get_loggers()

    # Training configuration
    device = args.device
    model.to(device)
    model.net.to(device)
    model.train()

    # Training loop
    for t in range(dataset.N_TASKS):
        model.meta_begin_task(dataset)

        # Get data loaders for current task
        model.net.train()
        train_loader, test_loader = dataset.get_data_loaders()

        # Train for the specified number of epochs
        epoch_pbar = tqdm(range(model.args.n_epochs), desc=f'Task {t}')

        for epoch in epoch_pbar:
            # Training epoch
            train_pbar = tqdm(train_loader, desc=f'Epoch {epoch}', leave=False)

            # Single epoch training
            epoch_loss = 0.0
            for i, data in enumerate(train_pbar):
                # Forward pass and backward pass (following Mammoth's pattern)
                if len(data) == 2:
                    inputs, labels = data
                    not_aug_inputs = inputs
                elif len(data) == 3:
                    inputs, labels, not_aug_inputs = data
                else:
                    raise ValueError("Unexpected data format")

                inputs, labels = inputs.to(device), labels.to(device)
                not_aug_inputs = not_aug_inputs.to(device)

                # Model observation step
                loss = model.meta_observe(
                    inputs=inputs,
                    labels=labels,
                    not_aug_inputs=not_aug_inputs,
                    epoch=epoch
                )

                epoch_loss += loss

                # Update progress bar
                train_pbar.set_postfix({'loss': f'{loss:.4f}'})

            train_pbar.close()

            # Einstellung evaluation hook after each epoch
            if _einstellung_evaluator is not None:
                try:
                    _einstellung_evaluator.after_training_epoch(model, dataset, epoch)
                except Exception as e:
                    logging.getLogger(__name__).debug(f"Einstellung evaluation error: {e}")

            # Update epoch progress
            epoch_pbar.set_postfix({'avg_loss': f'{epoch_loss/len(train_loader):.4f}'})

        epoch_pbar.close()

        # End of task
        model.meta_end_task(dataset)

        # Standard Mammoth evaluation
        accs = dataset.evaluate(model, dataset)
        dataset.log(args, logger, accs, t, dataset.SETTING)

    return logger


def _patched_meta_begin_task(self, dataset):
    """Patched meta_begin_task with Einstellung hook."""
    global _einstellung_evaluator

    # Call original method
    result = self._original_meta_begin_task(dataset)

    # Call Einstellung hook
    if _einstellung_evaluator is not None:
        try:
            _einstellung_evaluator.meta_begin_task(self, dataset)
        except Exception as e:
            logging.getLogger(__name__).debug(f"Einstellung meta_begin_task error: {e}")

    return result


def _patched_meta_end_task(self, dataset):
    """Patched meta_end_task with Einstellung hook."""
    global _einstellung_evaluator

    # Call original method
    result = self._original_meta_end_task(dataset)

    # Call Einstellung hook
    if _einstellung_evaluator is not None:
        try:
            _einstellung_evaluator.meta_end_task(self, dataset)
        except Exception as e:
            logging.getLogger(__name__).debug(f"Einstellung meta_end_task error: {e}")

    return result


def get_einstellung_evaluator() -> Optional[EinstellungEvaluator]:
    """Get the current Einstellung evaluator instance."""
    global _einstellung_evaluator
    return _einstellung_evaluator


def disable_einstellung_integration():
    """Disable Einstellung integration and restore original functions."""
    global _einstellung_evaluator

    # Restore original functions
    import utils.training
    utils.training.train = original_train

    from models.utils.continual_model import ContinualModel
    if hasattr(ContinualModel, '_original_meta_begin_task'):
        ContinualModel.meta_begin_task = ContinualModel._original_meta_begin_task
        ContinualModel.meta_end_task = ContinualModel._original_meta_end_task

    # Clear evaluator
    _einstellung_evaluator = None

    logging.getLogger(__name__).info("Disabled Einstellung Effect integration")
=======
# Copyright 2022-present, Lorenzo Bonicelli, Pietro Buzzega, Matteo Boschini, Angelo Porrello, Simone Calderara.
# All rights reserved.
# This source code is licensed under the license found in the
# LICENSE file in the root directory of this source tree.

"""
Einstellung Effect Integration with Mammoth Training Pipeline

This module provides integration hooks to seamlessly integrate the Einstellung
evaluator with Mammoth's native training pipeline without modifying core files.

The integration works by:
1. Monkey-patching key training functions
2. Injecting evaluator hooks at appropriate points
3. Maintaining compatibility with existing Mammoth functionality
"""

import functools
import logging
from typing import Any, Callable, Optional

from utils.einstellung_evaluator import EinstellungEvaluator, create_einstellung_evaluator
from utils.training import train as original_train


# Global evaluator instance
_einstellung_evaluator: Optional[EinstellungEvaluator] = None


def enable_einstellung_integration(args) -> bool:
    """
    Enable Einstellung integration if applicable.

    Args:
        args: Command line arguments

    Returns:
        True if integration was enabled, False otherwise
    """
    global _einstellung_evaluator

    logger = logging.getLogger(__name__)

    # COMPREHENSIVE DEBUGGING: Log all relevant information
    logger.info("=" * 60)
    logger.info("EINSTELLUNG INTEGRATION DEBUG")
    logger.info("=" * 60)

    # Check if args has dataset attribute
    if not hasattr(args, 'dataset'):
        logger.warning("❌ args.dataset attribute missing")
        logger.info("Available args attributes:")
        for attr in sorted(dir(args)):
            if not attr.startswith('_'):
                logger.info(f"  - {attr}: {getattr(args, attr, 'N/A')}")
        return False

    logger.info(f"✓ Dataset: {args.dataset}")

    # Check if dataset name contains 'einstellung'
    dataset_name = str(args.dataset).lower()
    contains_einstellung = 'einstellung' in dataset_name
    logger.info(f"✓ Dataset name check: '{dataset_name}' contains 'einstellung': {contains_einstellung}")

    if not contains_einstellung:
        logger.warning(f"❌ Einstellung integration NOT enabled - dataset '{args.dataset}' does not contain 'einstellung'")
        logger.info("Integration will only activate for datasets with 'einstellung' in the name")
        logger.info("Expected dataset names: 'seq-cifar100-einstellung', 'seq-cifar100-einstellung-224'")
        return False

    logger.info("✓ Dataset name check passed - attempting to create evaluator...")

    # Create evaluator
    try:
        _einstellung_evaluator = create_einstellung_evaluator(args)
        logger.info(f"✓ Evaluator creation: {_einstellung_evaluator is not None}")
    except Exception as e:
        logger.error(f"❌ Evaluator creation failed: {e}")
        logger.exception("Full traceback:")
        return False

    if _einstellung_evaluator is None:
        logger.warning("❌ Evaluator creation returned None")
        return False

    logger.info("✓ Evaluator created successfully")

    # Apply integration patches
    try:
        _patch_training_functions()
        logger.info("✓ Training function patches applied")
    except Exception as e:
        logger.error(f"❌ Failed to patch training functions: {e}")
        logger.exception("Full traceback:")
        return False

    logger.info("🧠 EINSTELLUNG EFFECT INTEGRATION ENABLED SUCCESSFULLY")
    logger.info("   - Evaluator: Active")
    logger.info("   - Training hooks: Patched")
    logger.info("   - Subset evaluation: Enabled")
    logger.info("   - Attention extraction: Configured")
    logger.info("=" * 60)

    return True


def _patch_training_functions():
    """Apply monkey patches to integrate with Mammoth's training pipeline."""
    logger = logging.getLogger(__name__)

    logger.info("Applying training function patches...")

    # Replace the main training function
    import utils.training
    utils.training.train = _patched_train
    logger.info("✓ Patched utils.training.train")

    # Patch model lifecycle methods
    from models.utils.continual_model import ContinualModel

    # Store originals if not already stored
    if not hasattr(ContinualModel, '_original_meta_begin_task'):
        ContinualModel._original_meta_begin_task = ContinualModel.meta_begin_task
        ContinualModel._original_meta_end_task = ContinualModel.meta_end_task
        logger.info("✓ Stored original meta_begin_task and meta_end_task")

    # Apply patches
    ContinualModel.meta_begin_task = _patched_meta_begin_task
    ContinualModel.meta_end_task = _patched_meta_end_task
    logger.info("✓ Patched ContinualModel.meta_begin_task and meta_end_task")


def _patched_train(model, dataset, args):
    """Patched version of the main train function with Einstellung integration."""
    global _einstellung_evaluator

    logger = logging.getLogger(__name__)
    logger.info("🚀 PATCHED TRAINING FUNCTION CALLED")
    logger.info(f"   - Model: {type(model).__name__}")
    logger.info(f"   - Dataset: {dataset.NAME if hasattr(dataset, 'NAME') else type(dataset).__name__}")
    logger.info(f"   - Evaluator active: {_einstellung_evaluator is not None}")

    # Call original training function with epoch hooks
    result = _train_with_einstellung_hooks(model, dataset, args)

    # Export final results if evaluator is active
    if _einstellung_evaluator is not None:
        try:
            output_path = getattr(args, 'output_dir', './einstellung_results')
            results_file = f"{output_path}/einstellung_final_results.json"
            _einstellung_evaluator.export_results(results_file)
            logger.info(f"✓ Exported Einstellung results to: {results_file}")
        except Exception as e:
            logger.error(f"❌ Error exporting Einstellung results: {e}")
            logger.exception("Full traceback:")

    logger.info("🏁 PATCHED TRAINING FUNCTION COMPLETED")
    return result


def _train_with_einstellung_hooks(model, dataset, args):
    """
    Enhanced training function with comprehensive Einstellung evaluation hooks.
    Based on Mammoth's original training.py but with epoch-by-epoch evaluation.
    """
    global _einstellung_evaluator

    logger = logging.getLogger(__name__)
    logger.info("🔄 EINSTELLUNG-ENHANCED TRAINING STARTED")
    logger.info(f"   - Dataset: {dataset.NAME}")
    logger.info(f"   - Model: {type(model).__name__}")
    logger.info(f"   - Backbone: {getattr(args, 'backbone', 'unknown')}")
    logger.info(f"   - N_TASKS: {dataset.N_TASKS}")
    logger.info(f"   - Evaluator active: {_einstellung_evaluator is not None}")

    # Import required modules
    from utils.loggers import Logger, CsvLogger, EarlyStoppingMonitor, set_default_from_args
    from utils.loggers import FakeLogger
    from utils.training import train_single_epoch, LearningRateScheduler
    from utils.status import ProgressBar
    from utils.training import mammoth_load_checkpoint
    from models.utils.future_model import FutureModel
    from backbone import warn_once
    from datasets import get_dataset
    from tqdm import tqdm
    import time

    # Initialize random results
    random_results_class, random_results_task = [], []

    # Setup logging
    if not args.disable_log:
        logger_mammoth = Logger(args, dataset.SETTING, dataset.NAME, model.NAME)
        logger.info("✓ Mammoth logger initialized")
    else:
        logger_mammoth = FakeLogger()

    # Move model to device
    model.net.to(model.device)
    torch.cuda.empty_cache()
    logger.info(f"✓ Model moved to device: {model.device}")

    # Initialize results storage
    results, results_mask_classes = [], []

    # Load checkpoint if specified
    if args.loadcheck is not None:
        model, past_res = mammoth_load_checkpoint(args, model)
        if not args.disable_log and past_res is not None:
            (results, results_mask_classes, csvdump) = past_res
            logger_mammoth.load(csvdump)
        logger.info('✓ Checkpoint loaded')

    # Setup task range
    start_task = 0 if args.start_from is None else args.start_from
    end_task = dataset.N_TASKS if args.stop_after is None else args.stop_after
    logger.info(f"✓ Task range: {start_task} to {end_task}")

    # Check if we need eval_dataset for future evaluation
    if args.eval_future:
        assert isinstance(model, FutureModel), "Model must be an instance of FutureModel to evaluate on future tasks"
        eval_dataset = get_dataset(args)
        # disable logging for this loop
        with disable_logging(logging.WARNING):
            for _ in range(dataset.N_TASKS):
                eval_dataset.get_data_loaders()
                model.change_transform(eval_dataset)
                del eval_dataset.train_loader
        logger.info("✓ Future evaluation dataset prepared")
    else:
        eval_dataset = dataset

    logger.info("🚀 Starting task-by-task training...")

    # MAIN TRAINING LOOP
    for t in range(start_task, end_task):
        logger.info(f"\n📋 TASK {t} START")

        # Get data loaders for current task
        train_loader, test_loader = dataset.get_data_loaders()
        logger.info(f"   - Train samples: {len(train_loader.dataset) if hasattr(train_loader, 'dataset') else 'unknown'}")
        logger.info(f"   - Test samples: {len(test_loader.dataset) if hasattr(test_loader, 'dataset') else 'unknown'}")

        # Begin task
        model.meta_begin_task(dataset)
        if _einstellung_evaluator is not None:
            try:
                _einstellung_evaluator.meta_begin_task(model, dataset)
                logger.info("   ✓ Einstellung meta_begin_task hook called")
            except Exception as e:
                logger.error(f"   ❌ Einstellung meta_begin_task error: {e}")

        # Check if we can skip forward pass computation
        can_compute_fwd_beforetask = True
        try:
            if len(results) > 0:
                random_results_class.append(results[-1])
                random_results_task.append(results_mask_classes[-1])
        except:
            pass

        # Setup progress tracking for this task
        n_epochs = dataset.get_epochs()
        logger.info(f"   - Epochs per task: {n_epochs}")

        epoch_pbar = tqdm(range(n_epochs), desc=f'Task {t}')
        device = model.device

        logger.info(f"   🏋️ Starting epoch-by-epoch training for Task {t}...")

        for epoch in epoch_pbar:
            # EPOCH TRAINING
            epoch_start_time = time.time()
            logger.debug(f"     - Epoch {epoch} starting...")

            # Training epoch
            train_pbar = tqdm(train_loader, desc=f'Epoch {epoch}', leave=False)

            # Single epoch training
            epoch_loss = 0.0
            batch_count = 0
            for i, data in enumerate(train_pbar):
                # Forward pass and backward pass (following Mammoth's pattern)
                if len(data) == 2:
                    inputs, labels = data
                    not_aug_inputs = inputs
                elif len(data) == 3:
                    inputs, labels, not_aug_inputs = data
                else:
                    raise ValueError(f"Unexpected data format: {len(data)} items")

                inputs, labels = inputs.to(device), labels.to(device)
                not_aug_inputs = not_aug_inputs.to(device)

                # Model observation step
                loss = model.meta_observe(
                    inputs=inputs,
                    labels=labels,
                    not_aug_inputs=not_aug_inputs,
                    epoch=epoch
                )

                epoch_loss += loss
                batch_count += 1

                # Update progress bar
                train_pbar.set_postfix({'loss': f'{loss:.4f}'})

                # Log periodically for debugging
                if i % 100 == 0:
                    logger.debug(f"     - Batch {i}: loss = {loss:.4f}")

            train_pbar.close()
            avg_epoch_loss = epoch_loss / max(batch_count, 1)

            epoch_duration = time.time() - epoch_start_time
            logger.debug(f"     - Epoch {epoch} completed in {epoch_duration:.2f}s, avg_loss = {avg_epoch_loss:.4f}")

            # EINSTELLUNG EVALUATION HOOK AFTER EACH EPOCH
            if _einstellung_evaluator is not None:
                try:
                    eval_start_time = time.time()
                    logger.debug(f"     - Running Einstellung evaluation for epoch {epoch}...")
                    _einstellung_evaluator.after_training_epoch(model, dataset, epoch)
                    eval_duration = time.time() - eval_start_time
                    logger.debug(f"     - Einstellung evaluation completed in {eval_duration:.2f}s")
                except Exception as e:
                    logger.error(f"     ❌ Einstellung evaluation error: {e}")
                    logger.exception("Full traceback:")

            # Update epoch progress
            epoch_pbar.set_postfix({'avg_loss': f'{avg_epoch_loss:.4f}'})

        epoch_pbar.close()
        logger.info(f"   ✓ Task {t} training completed ({n_epochs} epochs)")

        # End of task
        model.meta_end_task(dataset)
        if _einstellung_evaluator is not None:
            try:
                _einstellung_evaluator.meta_end_task(model, dataset)
                logger.info("   ✓ Einstellung meta_end_task hook called")
            except Exception as e:
                logger.error(f"   ❌ Einstellung meta_end_task error: {e}")

        # Standard Mammoth evaluation
        logger.info(f"   🧪 Running standard Mammoth evaluation for Task {t}...")
        eval_start_time = time.time()
        accs = eval_dataset.evaluate(model, eval_dataset)
        eval_duration = time.time() - eval_start_time
        logger.info(f"   ✓ Standard evaluation completed in {eval_duration:.2f}s")

        dataset.log(args, logger_mammoth, accs, t, dataset.SETTING)

        # Store results
        results.append(accs[0])
        results_mask_classes.append(accs[1])

        logger.info(f"📋 TASK {t} COMPLETE - Accuracy: {accs[0]:.2f}%")

    logger.info("🏁 ALL TASKS COMPLETED")
    logger.info(f"   - Final accuracies: {results}")
    logger.info("🔄 EINSTELLUNG-ENHANCED TRAINING FINISHED")

    return logger_mammoth


def _patched_meta_begin_task(self, dataset):
    """Patched meta_begin_task with Einstellung hook."""
    global _einstellung_evaluator

    # Call original method
    result = self._original_meta_begin_task(dataset)

    # Call Einstellung hook
    if _einstellung_evaluator is not None:
        try:
            _einstellung_evaluator.meta_begin_task(self, dataset)
        except Exception as e:
            logging.getLogger(__name__).debug(f"Einstellung meta_begin_task error: {e}")

    return result


def _patched_meta_end_task(self, dataset):
    """Patched meta_end_task with Einstellung hook."""
    global _einstellung_evaluator

    # Call original method
    result = self._original_meta_end_task(dataset)

    # Call Einstellung hook
    if _einstellung_evaluator is not None:
        try:
            _einstellung_evaluator.meta_end_task(self, dataset)
        except Exception as e:
            logging.getLogger(__name__).debug(f"Einstellung meta_end_task error: {e}")

    return result


def get_einstellung_evaluator() -> Optional[EinstellungEvaluator]:
    """Get the current Einstellung evaluator instance."""
    global _einstellung_evaluator
    return _einstellung_evaluator


def disable_einstellung_integration():
    """Disable Einstellung integration and restore original functions."""
    global _einstellung_evaluator

    # Restore original functions
    import utils.training
    utils.training.train = original_train

    from models.utils.continual_model import ContinualModel
    if hasattr(ContinualModel, '_original_meta_begin_task'):
        ContinualModel.meta_begin_task = ContinualModel._original_meta_begin_task
        ContinualModel.meta_end_task = ContinualModel._original_meta_end_task

    # Clear evaluator
    _einstellung_evaluator = None

    logging.getLogger(__name__).info("Disabled Einstellung Effect integration")
>>>>>>> 769dcc39
<|MERGE_RESOLUTION|>--- conflicted
+++ resolved
@@ -1,246 +1,3 @@
-<<<<<<< HEAD
-# Copyright 2022-present, Lorenzo Bonicelli, Pietro Buzzega, Matteo Boschini, Angelo Porrello, Simone Calderara.
-# All rights reserved.
-# This source code is licensed under the license found in the
-# LICENSE file in the root directory of this source tree.
-
-"""
-Einstellung Effect Integration with Mammoth Training Pipeline
-
-This module provides integration hooks to seamlessly integrate the Einstellung
-evaluator with Mammoth's native training pipeline without modifying core files.
-
-The integration works by:
-1. Monkey-patching key training functions
-2. Injecting evaluator hooks at appropriate points
-3. Maintaining compatibility with existing Mammoth functionality
-"""
-
-import functools
-import logging
-from typing import Any, Callable, Optional
-
-from utils.einstellung_evaluator import EinstellungEvaluator, create_einstellung_evaluator
-from utils.training import train as original_train
-
-
-# Global evaluator instance
-_einstellung_evaluator: Optional[EinstellungEvaluator] = None
-
-
-def enable_einstellung_integration(args) -> bool:
-    """
-    Enable Einstellung integration if applicable.
-
-    Args:
-        args: Command line arguments
-
-    Returns:
-        True if integration was enabled, False otherwise
-    """
-    global _einstellung_evaluator
-
-    # Check if we should enable Einstellung evaluation
-    if not hasattr(args, 'dataset') or 'einstellung' not in args.dataset:
-        return False
-
-    # Create evaluator
-    _einstellung_evaluator = create_einstellung_evaluator(args)
-
-    if _einstellung_evaluator is None:
-        return False
-
-    # Apply integration patches
-    _patch_training_functions()
-
-    logging.getLogger(__name__).info("Enabled Einstellung Effect integration")
-    return True
-
-
-def _patch_training_functions():
-    """Apply monkey patches to integrate Einstellung evaluation."""
-
-    # Patch the main training function
-    import utils.training
-    utils.training.train = _patched_train
-
-    # Patch the ContinualModel class methods
-    from models.utils.continual_model import ContinualModel
-
-    # Store original methods
-    if not hasattr(ContinualModel, '_original_meta_begin_task'):
-        ContinualModel._original_meta_begin_task = ContinualModel.meta_begin_task
-        ContinualModel._original_meta_end_task = ContinualModel.meta_end_task
-
-    # Replace with patched versions
-    ContinualModel.meta_begin_task = _patched_meta_begin_task
-    ContinualModel.meta_end_task = _patched_meta_end_task
-
-
-def _patched_train(model, dataset, args):
-    """Patched version of the main train function with Einstellung integration."""
-    global _einstellung_evaluator
-
-    # Call original training function with epoch hooks
-    result = _train_with_einstellung_hooks(model, dataset, args)
-
-    # Export final results if evaluator is active
-    if _einstellung_evaluator is not None:
-        try:
-            output_path = getattr(args, 'output_dir', './einstellung_results')
-            results_file = f"{output_path}/einstellung_final_results.json"
-            _einstellung_evaluator.export_results(results_file)
-        except Exception as e:
-            logging.getLogger(__name__).error(f"Error exporting Einstellung results: {e}")
-
-    return result
-
-
-def _train_with_einstellung_hooks(model, dataset, args):
-    """Modified training loop that includes Einstellung evaluation hooks."""
-    # Import here to avoid circular imports
-    from utils.training import train_single_epoch
-    from utils.evaluate import evaluate
-    from tqdm import tqdm
-    import torch
-
-    global _einstellung_evaluator
-
-    # Initialize logger and other setup (following original train function)
-    logging.getLogger("PIL").setLevel(logging.WARNING)
-    logger = dataset.get_loggers()
-
-    # Training configuration
-    device = args.device
-    model.to(device)
-    model.net.to(device)
-    model.train()
-
-    # Training loop
-    for t in range(dataset.N_TASKS):
-        model.meta_begin_task(dataset)
-
-        # Get data loaders for current task
-        model.net.train()
-        train_loader, test_loader = dataset.get_data_loaders()
-
-        # Train for the specified number of epochs
-        epoch_pbar = tqdm(range(model.args.n_epochs), desc=f'Task {t}')
-
-        for epoch in epoch_pbar:
-            # Training epoch
-            train_pbar = tqdm(train_loader, desc=f'Epoch {epoch}', leave=False)
-
-            # Single epoch training
-            epoch_loss = 0.0
-            for i, data in enumerate(train_pbar):
-                # Forward pass and backward pass (following Mammoth's pattern)
-                if len(data) == 2:
-                    inputs, labels = data
-                    not_aug_inputs = inputs
-                elif len(data) == 3:
-                    inputs, labels, not_aug_inputs = data
-                else:
-                    raise ValueError("Unexpected data format")
-
-                inputs, labels = inputs.to(device), labels.to(device)
-                not_aug_inputs = not_aug_inputs.to(device)
-
-                # Model observation step
-                loss = model.meta_observe(
-                    inputs=inputs,
-                    labels=labels,
-                    not_aug_inputs=not_aug_inputs,
-                    epoch=epoch
-                )
-
-                epoch_loss += loss
-
-                # Update progress bar
-                train_pbar.set_postfix({'loss': f'{loss:.4f}'})
-
-            train_pbar.close()
-
-            # Einstellung evaluation hook after each epoch
-            if _einstellung_evaluator is not None:
-                try:
-                    _einstellung_evaluator.after_training_epoch(model, dataset, epoch)
-                except Exception as e:
-                    logging.getLogger(__name__).debug(f"Einstellung evaluation error: {e}")
-
-            # Update epoch progress
-            epoch_pbar.set_postfix({'avg_loss': f'{epoch_loss/len(train_loader):.4f}'})
-
-        epoch_pbar.close()
-
-        # End of task
-        model.meta_end_task(dataset)
-
-        # Standard Mammoth evaluation
-        accs = dataset.evaluate(model, dataset)
-        dataset.log(args, logger, accs, t, dataset.SETTING)
-
-    return logger
-
-
-def _patched_meta_begin_task(self, dataset):
-    """Patched meta_begin_task with Einstellung hook."""
-    global _einstellung_evaluator
-
-    # Call original method
-    result = self._original_meta_begin_task(dataset)
-
-    # Call Einstellung hook
-    if _einstellung_evaluator is not None:
-        try:
-            _einstellung_evaluator.meta_begin_task(self, dataset)
-        except Exception as e:
-            logging.getLogger(__name__).debug(f"Einstellung meta_begin_task error: {e}")
-
-    return result
-
-
-def _patched_meta_end_task(self, dataset):
-    """Patched meta_end_task with Einstellung hook."""
-    global _einstellung_evaluator
-
-    # Call original method
-    result = self._original_meta_end_task(dataset)
-
-    # Call Einstellung hook
-    if _einstellung_evaluator is not None:
-        try:
-            _einstellung_evaluator.meta_end_task(self, dataset)
-        except Exception as e:
-            logging.getLogger(__name__).debug(f"Einstellung meta_end_task error: {e}")
-
-    return result
-
-
-def get_einstellung_evaluator() -> Optional[EinstellungEvaluator]:
-    """Get the current Einstellung evaluator instance."""
-    global _einstellung_evaluator
-    return _einstellung_evaluator
-
-
-def disable_einstellung_integration():
-    """Disable Einstellung integration and restore original functions."""
-    global _einstellung_evaluator
-
-    # Restore original functions
-    import utils.training
-    utils.training.train = original_train
-
-    from models.utils.continual_model import ContinualModel
-    if hasattr(ContinualModel, '_original_meta_begin_task'):
-        ContinualModel.meta_begin_task = ContinualModel._original_meta_begin_task
-        ContinualModel.meta_end_task = ContinualModel._original_meta_end_task
-
-    # Clear evaluator
-    _einstellung_evaluator = None
-
-    logging.getLogger(__name__).info("Disabled Einstellung Effect integration")
-=======
 # Copyright 2022-present, Lorenzo Bonicelli, Pietro Buzzega, Matteo Boschini, Angelo Porrello, Simone Calderara.
 # All rights reserved.
 # This source code is licensed under the license found in the
@@ -664,5 +421,4 @@
     # Clear evaluator
     _einstellung_evaluator = None
 
-    logging.getLogger(__name__).info("Disabled Einstellung Effect integration")
->>>>>>> 769dcc39
+    logging.getLogger(__name__).info("Disabled Einstellung Effect integration")