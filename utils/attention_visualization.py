--- conflicted
+++ resolved
@@ -1,207 +1,3 @@
-<<<<<<< HEAD
-# utils/attention_visualization.py
-
-"""
-Attention visualization utilities for Vision Transformers in continual learning.
-This module provides functions to visualize and analyze attention maps from ViT models.
-"""
-import os
-from typing import Dict, List, Optional, Tuple
-
-import matplotlib.pyplot as plt
-import numpy as np
-import torch
-from torch.utils.data import DataLoader
-
-
-class AttentionAnalyzer:
-    """
-    Analyzes attention patterns in a Vision Transformer model by leveraging its
-    native ability to return attention scores.
-    """
-
-    def __init__(self, model, device="cuda"):
-        self.model = model
-        self.device = device
-        # Ensure model is on the correct device
-        self.model.to(device)
-
-    def extract_attention_maps(self, inputs: torch.Tensor) -> List[torch.Tensor]:
-        """
-        Extracts attention maps for given inputs by calling the ViT backbone's
-        forward pass with `return_attention_scores=True`.
-
-        Args:
-            inputs: Input tensor of shape [B, C, H, W].
-
-        Returns:
-            A list of attention map tensors, one from each block.
-            Each tensor has shape [B, num_heads, N, N].
-        """
-        self.model.eval()
-        with torch.no_grad():
-            inputs = inputs.to(self.device)
-
-            # Navigate through the model hierarchy to reach the ViT backbone
-            try:
-                # For ContinualModel -> backbone structure
-                if hasattr(self.model, "net") and hasattr(
-                    self.model.net, "backbone"
-                ):
-                    backbone = self.model.net.backbone
-                elif hasattr(self.model, "net"):
-                    backbone = self.model.net
-                elif hasattr(self.model, "backbone"):
-                    backbone = self.model.backbone
-                else:
-                    backbone = self.model
-
-                # Check if the backbone supports attention score extraction
-                if (
-                    hasattr(backbone, "forward")
-                    and "return_attention_scores"
-                    in backbone.forward.__code__.co_varnames
-                ):
-                    output, attn_maps = backbone(
-                        inputs, return_attention_scores=True
-                    )
-                    return attn_maps
-                else:
-                    print(
-                        "Warning: Backbone does not support return_attention_scores"
-                    )
-                    return []
-
-            except Exception as e:
-                print(f"Warning: Could not extract attention maps: {e}")
-                return []
-
-
-def visualize_attention_map(
-    attention_map: torch.Tensor,
-    input_image: torch.Tensor,
-    head_idx: int = 0,
-    layer_name: str = "",
-    save_path: Optional[str] = None,
-    patch_size: int = 16,
-) -> None:
-    """
-    Visualizes the attention from the CLS token to all patch tokens for a
-    specific head, overlaid on the input image.
-    """
-    # Take first sample in batch and specified head
-    attn = attention_map[0, head_idx].cpu().numpy()  # Shape: (N, N)
-    # Get attention from CLS token (row 0) to all patch tokens (cols 1:)
-    cls_attention = attn[0, 1:]
-
-    # Reshape attention to spatial dimensions
-    h, w = input_image.shape[2], input_image.shape[3]
-    num_patches_h, num_patches_w = h // patch_size, w // patch_size
-    attention_spatial = cls_attention.reshape(num_patches_h, num_patches_w)
-
-    # Prepare image for display (denormalize)
-    img_np = input_image[0].permute(1, 2, 0).cpu().numpy()
-    mean = np.array([0.4914, 0.4822, 0.4465])
-    std = np.array([0.2470, 0.2435, 0.2615])
-    img_np = np.clip(img_np * std + mean, 0, 1)
-
-    # Create visualization
-    fig, axes = plt.subplots(1, 3, figsize=(18, 6))
-    fig.suptitle(
-        f"CLS Token Attention: {layer_name}, Head {head_idx}", fontsize=16
-    )
-
-    axes[0].imshow(img_np)
-    axes[0].set_title("Original Image")
-    axes[0].axis("off")
-
-    im = axes[1].imshow(attention_spatial, cmap="hot")
-    axes[1].set_title("Attention Map")
-    axes[1].axis("off")
-
-    axes[2].imshow(img_np)
-    axes[2].imshow(attention_spatial, cmap="hot", alpha=0.6)
-    axes[2].set_title("Attention Overlay")
-    axes[2].axis("off")
-
-    fig.colorbar(im, ax=axes.ravel().tolist(), shrink=0.7)
-    plt.tight_layout(rect=[0, 0.03, 1, 0.95])
-
-    if save_path:
-        os.makedirs(os.path.dirname(save_path), exist_ok=True)
-        plt.savefig(save_path, dpi=300, bbox_inches="tight")
-        plt.close()
-    else:
-        plt.show()
-
-
-def analyze_task_attention(
-    model,
-    test_loader: DataLoader,
-    class_names: List[str],
-    device="cuda",
-    save_dir: Optional[str] = None,
-    samples_per_class: int = 3,
-) -> Dict[int, Dict]:
-    """
-    Analyzes and visualizes attention for a sample of images from a task's
-    test set.
-    """
-    if save_dir:
-        os.makedirs(save_dir, exist_ok=True)
-
-    analyzer = AttentionAnalyzer(model, device)
-
-    # Collect samples for each class in the current task
-    class_samples = {}
-    # ======================================================================
-    # THE FINAL FIX: Change the loop to unpack only two items (inputs, labels)
-    # to match what the DataLoader provides.
-    # ======================================================================
-    for inputs, labels in test_loader:
-        for i in range(inputs.shape[0]):
-            label = labels[i].item()
-            if label not in class_samples:
-                class_samples[label] = []
-            if len(class_samples[label]) < samples_per_class:
-                class_samples[label].append(inputs[i])
-        # Check if we have enough samples
-        if all(
-            len(v) == samples_per_class
-            for v in class_samples.values()
-            if v is not None
-        ):
-            break
-
-    # Analyze and visualize attention for collected samples
-    analyzed_data = {}
-    for class_idx, samples in class_samples.items():
-        class_name = class_names[class_idx]
-        analyzed_data[class_idx] = {"inputs": [], "maps": []}
-        for i, sample_input in enumerate(samples):
-            sample_input_batch = sample_input.unsqueeze(0)
-            attention_maps = analyzer.extract_attention_maps(sample_input_batch)
-            analyzed_data[class_idx]["inputs"].append(sample_input)
-            analyzed_data[class_idx]["maps"].append(attention_maps)
-
-            if save_dir and attention_maps:
-                for block_idx, attn_map in enumerate(attention_maps):
-                    # Visualize first 4 heads
-                    for head_idx in range(min(4, attn_map.shape[1])):
-                        save_path = os.path.join(
-                            save_dir,
-                            f"class_{class_name}_sample_{i}",
-                            f"block_{block_idx}_head_{head_idx}.png",
-                        )
-                        visualize_attention_map(
-                            attn_map,
-                            sample_input_batch,
-                            head_idx=head_idx,
-                            layer_name=f"Block {block_idx}",
-                            save_path=save_path,
-                        )
-    return analyzed_data
-=======
 # utils/attention_visualization.py
 
 """
@@ -522,5 +318,4 @@
 
     except Exception as e:
         logger.error(f"Error in analyze_task_attention: {e}")
-        return {}
->>>>>>> 769dcc39
+        return {}