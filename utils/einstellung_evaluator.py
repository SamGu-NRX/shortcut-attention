--- conflicted
+++ resolved
@@ -1,4 +1,3 @@
-<<<<<<< HEAD
 # Copyright 2022-present, Lorenzo Bonicelli, Pietro Buzzega, Matteo Boschini, Angelo Porrello, Simone Calderara.
 # All rights reserved.
 # This source code is licensed under the license found in the
@@ -105,6 +104,7 @@
     def after_training_epoch(self, model, dataset, epoch: int):
         """
         Hook called after each training epoch.
+        OPTIMIZED: Reduces frequency and computational load to prevent ViT timeouts.
 
         Args:
             model: The continual learning model
@@ -117,10 +117,21 @@
         if not self.evaluation_subsets:
             return
 
+        # OPTIMIZATION: Skip attention-heavy evaluations on most epochs for ViT
+        is_vit_model = self._is_vit_model(model)
+        skip_this_epoch = False
+
+        if is_vit_model:
+            # For ViT: Only run comprehensive evaluation every 5th epoch + final epoch
+            if epoch % 5 != 0 and epoch != (dataset.get_epochs() - 1):
+                skip_this_epoch = True
+                self.logger.debug(f"Skipping ViT attention analysis for epoch {epoch} (performance optimization)")
+
         # Create evaluation subsets
         evaluation_subsets = self._get_evaluation_subsets(dataset)
 
         if not evaluation_subsets:
+            self.logger.debug(f"No evaluation subsets available for epoch {epoch}")
             return
 
         # Evaluate each subset
@@ -129,23 +140,39 @@
         attention_metrics = {}
 
         model.net.eval()
+
+        # OPTIMIZATION: Use memory-efficient evaluation
         with torch.no_grad():
             for subset_name, subset_loader in evaluation_subsets.items():
-                # Basic accuracy evaluation
+                # Basic accuracy evaluation (always run)
                 acc, loss = self._evaluate_subset(model, subset_loader)
                 subset_accuracies[subset_name] = acc
                 subset_losses[subset_name] = loss
 
-                # Attention analysis if enabled
-                if self.attention_analyzer and subset_loader:
+                # OPTIMIZATION: Attention analysis with strict controls
+                if self.attention_analyzer and subset_loader and not skip_this_epoch:
                     try:
+                        self.logger.debug(f"Running attention analysis for {subset_name} (epoch {epoch})")
+
+                        # Get a small batch for attention analysis
                         batch_inputs, _ = next(iter(subset_loader))
+
+                        # OPTIMIZATION: Use limited batch size for ViT
+                        if is_vit_model and batch_inputs.shape[0] > 8:
+                            batch_inputs = batch_inputs[:8]
+
                         attn_metrics = self.attention_analyzer.analyze_einstellung_attention_batch(
                             batch_inputs, subset_name, epoch
                         )
-                        attention_metrics.update({f"{subset_name}_{k}": v for k, v in attn_metrics.items()})
+
+                        if attn_metrics:
+                            attention_metrics.update({f"{subset_name}_{k}": v for k, v in attn_metrics.items()})
+                            self.logger.debug(f"Extracted {len(attn_metrics)} attention metrics for {subset_name}")
+
                     except Exception as e:
                         self.logger.debug(f"Could not extract attention for {subset_name}: {e}")
+                elif skip_this_epoch:
+                    self.logger.debug(f"Skipped attention analysis for {subset_name} (epoch {epoch})")
 
         # Store timeline data
         self.metrics_calculator.add_timeline_data(
@@ -169,6 +196,13 @@
             'timestamp': time.time()
         }
         self.timeline_data.append(timeline_entry)
+
+        # OPTIMIZATION: Log progress for ViT models
+        if is_vit_model:
+            if not skip_this_epoch:
+                self.logger.info(f"✓ ViT comprehensive evaluation completed for epoch {epoch}")
+            else:
+                self.logger.debug(f"✓ ViT basic evaluation completed for epoch {epoch}")
 
     def _get_evaluation_subsets(self, dataset) -> Dict[str, DataLoader]:
         """
@@ -370,438 +404,6 @@
 
         return curves
 
-
-def create_einstellung_evaluator(args) -> Optional[EinstellungEvaluator]:
-    """
-    Factory function to create an Einstellung evaluator based on args.
-
-    Args:
-        args: Command line arguments
-
-    Returns:
-        EinstellungEvaluator instance or None if not applicable
-    """
-    # Check if we're using the Einstellung dataset
-    if not hasattr(args, 'dataset') or 'einstellung' not in args.dataset:
-        return None
-
-    # Extract configuration from args
-    adaptation_threshold = getattr(args, 'einstellung_adaptation_threshold', 0.8)
-    extract_attention = getattr(args, 'einstellung_extract_attention', True)
-
-    return EinstellungEvaluator(
-        args=args,
-        dataset_name=args.dataset,
-        adaptation_threshold=adaptation_threshold,
-        extract_attention=extract_attention
-    )
-=======
-# Copyright 2022-present, Lorenzo Bonicelli, Pietro Buzzega, Matteo Boschini, Angelo Porrello, Simone Calderara.
-# All rights reserved.
-# This source code is licensed under the license found in the
-# LICENSE file in the root directory of this source tree.
-
-"""
-Einstellung Effect Evaluation Plugin
-
-This module provides a plugin-based evaluator that integrates with Mammoth's
-training pipeline to collect Einstellung Rigidity Index (ERI) metrics.
-
-The evaluator hooks into the training process to:
-- Evaluate multiple subsets (T1_all, T2_shortcut_normal, T2_shortcut_masked, etc.)
-- Track timeline metrics for Adaptation Delay calculation
-- Log metrics to Mammoth's standard logging system
-- Export comprehensive results for analysis
-"""
-
-import logging
-import time
-from typing import Dict, List, Optional, Tuple, Union
-import torch
-import torch.nn as nn
-from torch.utils.data import DataLoader
-
-from utils.einstellung_metrics import EinstellungMetricsCalculator, EinstellungTimelineData
-from utils.einstellung_attention import EinstellungAttentionAnalyzer
-from utils.evaluate import evaluate
-
-
-class EinstellungEvaluator:
-    """
-    Plugin-based evaluator for Einstellung Effect experiments.
-
-    Integrates with Mammoth's training pipeline through hooks to collect
-    comprehensive metrics for analyzing cognitive rigidity in continual learning.
-    """
-
-    def __init__(self,
-                 args,
-                 dataset_name: str = 'seq-cifar100-einstellung',
-                 adaptation_threshold: float = 0.8,
-                 extract_attention: bool = True):
-        """
-        Initialize the Einstellung evaluator.
-
-        Args:
-            args: Command line arguments from Mammoth
-            dataset_name: Name of the dataset to monitor
-            adaptation_threshold: Accuracy threshold for Adaptation Delay calculation
-            extract_attention: Whether to extract attention maps (ViT only)
-        """
-        self.args = args
-        self.dataset_name = dataset_name
-        self.adaptation_threshold = adaptation_threshold
-        self.extract_attention = extract_attention
-
-        # Initialize metrics calculator
-        self.metrics_calculator = EinstellungMetricsCalculator(adaptation_threshold)
-
-        # Initialize attention analyzer if enabled
-        self.attention_analyzer = None
-        if extract_attention:
-            self.attention_analyzer = None  # Will be initialized with model
-
-        # Timeline storage
-        self.timeline_data = []
-        self.current_task = 0
-
-        # Logging
-        self.logger = logging.getLogger(__name__)
-
-        # Configuration from args
-        self.evaluation_subsets = getattr(args, 'einstellung_evaluation_subsets', True)
-
-    def initialize_attention_analyzer(self, model):
-        """Initialize attention analyzer with the model (called after model is available)."""
-        if self.extract_attention and self.attention_analyzer is None:
-            try:
-                self.attention_analyzer = EinstellungAttentionAnalyzer(model, self.args.device)
-                self.logger.info("Initialized Einstellung attention analyzer")
-            except Exception as e:
-                self.logger.warning(f"Could not initialize attention analyzer: {e}")
-                self.attention_analyzer = None
-
-    def meta_begin_task(self, model, dataset):
-        """Hook called at the beginning of each task."""
-        if dataset.NAME == self.dataset_name:
-            self.current_task = dataset.i if hasattr(dataset, 'i') else 0
-            self.logger.info(f"Starting Einstellung evaluation for task {self.current_task}")
-
-            # Initialize attention analyzer if not done yet
-            if self.extract_attention and self.attention_analyzer is None:
-                self.initialize_attention_analyzer(model)
-
-    def meta_end_task(self, model, dataset):
-        """Hook called at the end of each task."""
-        if dataset.NAME == self.dataset_name:
-            self.logger.info(f"Completed Einstellung evaluation for task {self.current_task}")
-
-            # Perform comprehensive evaluation at task end
-            self._comprehensive_task_evaluation(model, dataset)
-
-    def after_training_epoch(self, model, dataset, epoch: int):
-        """
-        Hook called after each training epoch.
-        OPTIMIZED: Reduces frequency and computational load to prevent ViT timeouts.
-
-        Args:
-            model: The continual learning model
-            dataset: The dataset being used for training
-            epoch: Current epoch number
-        """
-        if dataset.NAME != self.dataset_name:
-            return
-
-        if not self.evaluation_subsets:
-            return
-
-        # OPTIMIZATION: Skip attention-heavy evaluations on most epochs for ViT
-        is_vit_model = self._is_vit_model(model)
-        skip_this_epoch = False
-
-        if is_vit_model:
-            # For ViT: Only run comprehensive evaluation every 5th epoch + final epoch
-            if epoch % 5 != 0 and epoch != (dataset.get_epochs() - 1):
-                skip_this_epoch = True
-                self.logger.debug(f"Skipping ViT attention analysis for epoch {epoch} (performance optimization)")
-
-        # Create evaluation subsets
-        evaluation_subsets = self._get_evaluation_subsets(dataset)
-
-        if not evaluation_subsets:
-            self.logger.debug(f"No evaluation subsets available for epoch {epoch}")
-            return
-
-        # Evaluate each subset
-        subset_accuracies = {}
-        subset_losses = {}
-        attention_metrics = {}
-
-        model.net.eval()
-
-        # OPTIMIZATION: Use memory-efficient evaluation
-        with torch.no_grad():
-            for subset_name, subset_loader in evaluation_subsets.items():
-                # Basic accuracy evaluation (always run)
-                acc, loss = self._evaluate_subset(model, subset_loader)
-                subset_accuracies[subset_name] = acc
-                subset_losses[subset_name] = loss
-
-                # OPTIMIZATION: Attention analysis with strict controls
-                if self.attention_analyzer and subset_loader and not skip_this_epoch:
-                    try:
-                        self.logger.debug(f"Running attention analysis for {subset_name} (epoch {epoch})")
-
-                        # Get a small batch for attention analysis
-                        batch_inputs, _ = next(iter(subset_loader))
-
-                        # OPTIMIZATION: Use limited batch size for ViT
-                        if is_vit_model and batch_inputs.shape[0] > 8:
-                            batch_inputs = batch_inputs[:8]
-
-                        attn_metrics = self.attention_analyzer.analyze_einstellung_attention_batch(
-                            batch_inputs, subset_name, epoch
-                        )
-
-                        if attn_metrics:
-                            attention_metrics.update({f"{subset_name}_{k}": v for k, v in attn_metrics.items()})
-                            self.logger.debug(f"Extracted {len(attn_metrics)} attention metrics for {subset_name}")
-
-                    except Exception as e:
-                        self.logger.debug(f"Could not extract attention for {subset_name}: {e}")
-                elif skip_this_epoch:
-                    self.logger.debug(f"Skipped attention analysis for {subset_name} (epoch {epoch})")
-
-        # Store timeline data
-        self.metrics_calculator.add_timeline_data(
-            epoch=epoch,
-            task_id=self.current_task,
-            subset_accuracies=subset_accuracies,
-            subset_losses=subset_losses,
-            timestamp=time.time()
-        )
-
-        # Log to Mammoth's logging system
-        self._log_metrics_to_mammoth(model, epoch, subset_accuracies, attention_metrics)
-
-        # Store for later analysis
-        timeline_entry = {
-            'epoch': epoch,
-            'task_id': self.current_task,
-            'subset_accuracies': subset_accuracies,
-            'subset_losses': subset_losses,
-            'attention_metrics': attention_metrics,
-            'timestamp': time.time()
-        }
-        self.timeline_data.append(timeline_entry)
-
-        # OPTIMIZATION: Log progress for ViT models
-        if is_vit_model:
-            if not skip_this_epoch:
-                self.logger.info(f"✓ ViT comprehensive evaluation completed for epoch {epoch}")
-            else:
-                self.logger.debug(f"✓ ViT basic evaluation completed for epoch {epoch}")
-
-    def _get_evaluation_subsets(self, dataset) -> Dict[str, DataLoader]:
-        """
-        Get evaluation subsets for Einstellung analysis.
-
-        Returns:
-            Dictionary mapping subset names to DataLoaders
-        """
-        if not hasattr(dataset, 'get_evaluation_subsets'):
-            self.logger.warning("Dataset does not support evaluation subsets")
-            return {}
-
-        try:
-            return dataset.get_evaluation_subsets()
-        except Exception as e:
-            self.logger.error(f"Error getting evaluation subsets: {e}")
-            return {}
-
-    def _evaluate_subset(self, model, subset_loader: DataLoader) -> Tuple[float, float]:
-        """
-        Evaluate model on a specific subset.
-
-        Args:
-            model: The continual learning model
-            subset_loader: DataLoader for the subset
-
-        Returns:
-            Tuple of (accuracy, average_loss)
-        """
-        if not subset_loader:
-            return 0.0, 0.0
-
-        total_correct = 0
-        total_samples = 0
-        total_loss = 0.0
-
-        model.net.eval()
-        with torch.no_grad():
-            for data in subset_loader:
-                try:
-                    if len(data) == 2:
-                        inputs, labels = data
-                    elif len(data) == 3:
-                        inputs, labels, _ = data
-                    else:
-                        self.logger.warning(f"Unexpected data format: {len(data)} elements")
-                        continue
-
-                    inputs, labels = inputs.to(self.args.device), labels.to(self.args.device)
-
-                    # Forward pass
-                    outputs = model.net(inputs)
-                    if isinstance(outputs, tuple):
-                        outputs = outputs[0]  # Handle models that return tuples
-
-                    # Calculate accuracy
-                    _, predicted = torch.max(outputs.data, 1)
-                    total_samples += labels.size(0)
-                    total_correct += (predicted == labels).sum().item()
-
-                    # Calculate loss
-                    loss = model.loss(outputs, labels)
-                    total_loss += loss.item() * labels.size(0)
-
-                except Exception as e:
-                    self.logger.debug(f"Error in subset evaluation: {e}")
-                    continue
-
-        accuracy = total_correct / max(total_samples, 1)
-        avg_loss = total_loss / max(total_samples, 1)
-
-        return accuracy, avg_loss
-
-    def _log_metrics_to_mammoth(self,
-                              model,
-                              epoch: int,
-                              subset_accuracies: Dict[str, float],
-                              attention_metrics: Dict[str, float]):
-        """
-        Log metrics to Mammoth's logging system.
-
-        Args:
-            model: The continual learning model
-            epoch: Current epoch
-            subset_accuracies: Dictionary of subset accuracies
-            attention_metrics: Dictionary of attention metrics
-        """
-        # Log to TensorBoard/WandB if available
-        if hasattr(model, 'writer') and model.writer is not None:
-            for subset_name, accuracy in subset_accuracies.items():
-                model.writer.add_scalar(f'einstellung/accuracy/{subset_name}', accuracy, epoch)
-
-            for metric_name, value in attention_metrics.items():
-                model.writer.add_scalar(f'einstellung/attention/{metric_name}', value, epoch)
-
-        # Log critical metrics at info level
-        if 'T1_all' in subset_accuracies:
-            self.logger.info(f"Epoch {epoch}: T1_all accuracy = {subset_accuracies['T1_all']:.4f}")
-
-        if 'T2_shortcut_normal' in subset_accuracies and 'T2_shortcut_masked' in subset_accuracies:
-            shortcut_acc = subset_accuracies['T2_shortcut_normal']
-            masked_acc = subset_accuracies['T2_shortcut_masked']
-            deficit = (shortcut_acc - masked_acc) / max(shortcut_acc, 1e-8)
-            self.logger.info(f"Epoch {epoch}: Performance Deficit = {deficit:.4f}")
-
-    def _comprehensive_task_evaluation(self, model, dataset):
-        """Perform comprehensive evaluation at the end of a task."""
-        self.logger.info(f"Performing comprehensive evaluation for task {self.current_task}")
-
-        # Calculate current ERI metrics
-        metrics = self.metrics_calculator.calculate_comprehensive_metrics()
-
-        # Log key metrics
-        if metrics.adaptation_delay is not None:
-            self.logger.info(f"Adaptation Delay: {metrics.adaptation_delay} epochs")
-
-        if metrics.performance_deficit is not None:
-            self.logger.info(f"Performance Deficit: {metrics.performance_deficit:.4f}")
-
-        if metrics.shortcut_feature_reliance is not None:
-            self.logger.info(f"Shortcut Feature Reliance: {metrics.shortcut_feature_reliance:.4f}")
-
-        if metrics.eri_score is not None:
-            self.logger.info(f"ERI Score: {metrics.eri_score:.4f}")
-
-    def get_final_metrics(self):
-        """
-        Get final ERI metrics after training completion.
-
-        Returns:
-            EinstellungMetrics object with comprehensive results
-        """
-        return self.metrics_calculator.calculate_comprehensive_metrics()
-
-    def export_results(self, filepath: str):
-        """
-        Export comprehensive results to file.
-
-        Args:
-            filepath: Path to save results
-        """
-        # Get final metrics
-        final_metrics = self.get_final_metrics()
-
-        # Prepare export data
-        export_data = {
-            'configuration': {
-                'dataset_name': self.dataset_name,
-                'adaptation_threshold': self.adaptation_threshold,
-                'extract_attention': self.extract_attention
-            },
-            'timeline_data': self.timeline_data,
-            'metrics_timeline': self.metrics_calculator.export_timeline_data(),
-            'final_metrics': {
-                'adaptation_delay': final_metrics.adaptation_delay,
-                'performance_deficit': final_metrics.performance_deficit,
-                'shortcut_feature_reliance': final_metrics.shortcut_feature_reliance,
-                'eri_score': final_metrics.eri_score,
-                'task1_accuracy_final': final_metrics.task1_accuracy_final,
-                'task2_shortcut_accuracy': final_metrics.task2_shortcut_accuracy,
-                'task2_masked_accuracy': final_metrics.task2_masked_accuracy,
-                'task2_nonshortcut_accuracy': final_metrics.task2_nonshortcut_accuracy
-            }
-        }
-
-        # Add attention analysis if available
-        if self.attention_analyzer:
-            export_data['attention_analysis'] = self.attention_analyzer.get_attention_timeline_summary()
-
-        # Export to JSON
-        import json
-        with open(filepath, 'w') as f:
-            json.dump(export_data, f, indent=2, default=str)
-
-        self.logger.info(f"Exported Einstellung results to {filepath}")
-
-    def get_accuracy_curves(self) -> Dict[str, Tuple[List[int], List[float]]]:
-        """
-        Get accuracy curves for visualization.
-
-        Returns:
-            Dictionary mapping subset names to (epochs, accuracies) tuples
-        """
-        curves = {}
-
-        # Group timeline data by subset
-        subset_data = {}
-        for entry in self.timeline_data:
-            epoch = entry['epoch']
-            for subset_name, accuracy in entry['subset_accuracies'].items():
-                if subset_name not in subset_data:
-                    subset_data[subset_name] = {'epochs': [], 'accuracies': []}
-                subset_data[subset_name]['epochs'].append(epoch)
-                subset_data[subset_name]['accuracies'].append(accuracy)
-
-        # Convert to required format
-        for subset_name, data in subset_data.items():
-            curves[subset_name] = (data['epochs'], data['accuracies'])
-
-        return curves
-
     def _is_vit_model(self, model) -> bool:
         """
         Check if the model uses a Vision Transformer backbone.
@@ -849,5 +451,4 @@
         dataset_name=args.dataset,
         adaptation_threshold=adaptation_threshold,
         extract_attention=extract_attention
-    )
->>>>>>> 769dcc39
+    )