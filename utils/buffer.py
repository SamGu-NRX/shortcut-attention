# Copyright 2022-present, Lorenzo Bonicelli, Pietro Buzzega, Matteo Boschini, Angelo Porrello, Simone Calderara.
# All rights reserved.
# This source code is licensed under the license found in the
# LICENSE file in the root directory of this source tree.

from copy import deepcopy
from typing import List, Tuple, TYPE_CHECKING

import numpy as np
import torch
import torch.nn as nn

from utils.augmentations import apply_transform
from utils.conf import create_seeded_dataloader, get_device

if TYPE_CHECKING:
    from models.utils.continual_model import ContinualModel
    from datasets.utils.continual_dataset import ContinualDataset
    from backbone import MammothBackbone


def icarl_replay(self: 'ContinualModel', dataset: 'ContinualDataset', val_set_split=0):
    """
    Merge the replay buffer with the current task data.
    Optionally split the replay buffer into a validation set.

    Args:
        self: the model instance
        dataset: the dataset
        val_set_split: the fraction of the replay buffer to be used as validation set
    """

    if self.current_task > 0:
        buff_val_mask = torch.rand(len(self.buffer)) < val_set_split
        val_train_mask = torch.zeros(len(dataset.train_loader.dataset.data)).bool()
        val_train_mask[torch.randperm(len(dataset.train_loader.dataset.data))[:buff_val_mask.sum()]] = True

        if val_set_split > 0:
            self.val_dataset = deepcopy(dataset.train_loader.dataset)

        data_concatenate = torch.cat if isinstance(dataset.train_loader.dataset.data, torch.Tensor) else np.concatenate
        need_aug = hasattr(dataset.train_loader.dataset, 'not_aug_transform')
        if not need_aug:
            def refold_transform(x): return x.cpu()
        else:
            data_shape = len(dataset.train_loader.dataset.data[0].shape)
            if data_shape == 3:
                def refold_transform(x): return (x.cpu() * 255).permute([0, 2, 3, 1]).numpy().astype(np.uint8)
            elif data_shape == 2:
                def refold_transform(x): return (x.cpu() * 255).squeeze(1).type(torch.uint8)

        # REDUCE AND MERGE TRAINING SET
        dataset.train_loader.dataset.targets = np.concatenate([
            dataset.train_loader.dataset.targets[~val_train_mask],
            self.buffer.labels.cpu().numpy()[:len(self.buffer)][~buff_val_mask]
        ])
        dataset.train_loader.dataset.data = data_concatenate([
            dataset.train_loader.dataset.data[~val_train_mask],
            refold_transform((self.buffer.examples)[:len(self.buffer)][~buff_val_mask])
        ])

        if val_set_split > 0:
            # REDUCE AND MERGE VALIDATION SET
            self.val_dataset.targets = np.concatenate([
                self.val_dataset.targets[val_train_mask],
                self.buffer.labels.cpu().numpy()[:len(self.buffer)][buff_val_mask]
            ])
            self.val_dataset.data = data_concatenate([
                self.val_dataset.data[val_train_mask],
                refold_transform((self.buffer.examples)[:len(self.buffer)][buff_val_mask])
            ])

            self.val_loader = create_seeded_dataloader(self.args, self.val_dataset, batch_size=self.args.batch_size, shuffle=True)


class BaseSampleSelection:
    """
    Base class for sample selection strategies.
    """

    def __init__(self, buffer_size: int, device):
        """
        Initialize the sample selection strategy.

        Args:
            buffer_size: the maximum buffer size
            device: the device to store the buffer on
        """
        self.buffer_size = buffer_size
        self.device = device

    def __call__(self, num_seen_examples: int) -> int:
        """
        Selects the index of the sample to replace.

        Args:
            num_seen_examples: the number of seen examples

        Returns:
            the index of the sample to replace
        """

        raise NotImplementedError

    def update(self, *args, **kwargs):
        """
        (optional) Update the state of the sample selection strategy.
        """
        pass


class ReservoirSampling(BaseSampleSelection):
    def __call__(self, num_seen_examples: int) -> int:
        """
        Reservoir sampling algorithm.

        Args:
            num_seen_examples: the number of seen examples
            buffer_size: the maximum buffer size

        Returns:
            the target index if the current image is sampled, else -1
        """
        if num_seen_examples < self.buffer_size:
            return num_seen_examples

        rand = np.random.randint(0, num_seen_examples + 1)
        if rand < self.buffer_size:
            return rand
        else:
            return -1


class BalancoirSampling(BaseSampleSelection):
    def __init__(self, buffer_size: int, device):
        super().__init__(buffer_size, device)
        self.unique_map = np.empty((0,), dtype=np.int32)

    def update_unique_map(self, label_in, label_out=None):
        while len(self.unique_map) <= label_in:
            self.unique_map = np.concatenate((self.unique_map, np.zeros((len(self.unique_map) * 2 + 1), dtype=np.int32)), axis=0)
        self.unique_map[label_in] += 1
        if label_out is not None:
            self.unique_map[label_out] -= 1

    def __call__(self, num_seen_examples: int, labels: torch.Tensor, proposed_class: int) -> int:
        """
        Balancoir sampling algorithm.

        Args:
            num_seen_examples: the number of seen examples
            buffer_size: the maximum buffer size
            labels: the set of buffer labels
            proposed_class: the class of the current example

        Returns:
            the target index if the current image is sampled, else -1
        """
        if num_seen_examples < self.buffer_size:
            return num_seen_examples

        rand = np.random.randint(0, num_seen_examples + 1)
        if rand < self.buffer_size or len(self.unique_map) <= proposed_class or self.unique_map[proposed_class] < np.median(
                self.unique_map[self.unique_map > 0]):
            target_class = np.argmax(self.unique_map)
            # e = rand % self.unique_map.max()
            idx = np.arange(self.buffer_size)[labels.cpu() == target_class][rand % self.unique_map.max()]
            return idx
        else:
            return -1


class LARSSampling(BaseSampleSelection):
    def __init__(self, buffer_size: int, device):
        super().__init__(buffer_size, device)
        # lossoir scores
        self.importance_scores = torch.ones(buffer_size, device=device) * -float('inf')

    def update(self, indexes: torch.Tensor, values: torch.Tensor):
        self.importance_scores[indexes] = values

    def normalize_scores(self, values: torch.Tensor):
        if values.shape[0] > 0:
            if values.max() - values.min() != 0:
                values = (values - values.min()) / ((values.max() - values.min()) + 1e-9)
            return values
        else:
            return None

    def __call__(self, num_seen_examples: int) -> int:
        if num_seen_examples < self.buffer_size:
            return num_seen_examples

        rn = np.random.randint(0, num_seen_examples)
        if rn < self.buffer_size:
            norm_importance = self.normalize_scores(self.importance_scores)
            norm_importance = norm_importance / (norm_importance.sum() + 1e-9)
            index = np.random.choice(range(self.buffer_size), p=norm_importance.cpu().numpy(), size=1)
            return index
        else:
            return -1


class LossAwareBalancedSampling(BaseSampleSelection):
    """
    Combination of Loss-Aware Sampling (LARS) and Balanced Reservoir Sampling (BRS) from `Rethinking Experience Replay: a Bag of Tricks for Continual Learning`.
    """

    def __init__(self, buffer_size: int, device):
        super().__init__(buffer_size, device)
        # lossoir scores
        self.importance_scores = torch.ones(buffer_size, device=device) * -float('inf')
        # balancoir scores
        self.balance_scores = torch.ones(self.buffer_size, dtype=torch.float).to(self.device) * -float('inf')
        # merged scores
        self.scores = torch.ones(self.buffer_size).to(self.device) * -float('inf')

    def update(self, indexes: torch.Tensor, values: torch.Tensor):
        self.importance_scores[indexes] = values

    def merge_scores(self):
        scaling_factor = self.importance_scores.abs().mean() * self.balance_scores.abs().mean()
        norm_importance = self.importance_scores / scaling_factor
        presoftscores = 0.5 * norm_importance + 0.5 * self.balance_scores

        if presoftscores.max() - presoftscores.min() != 0:
            presoftscores = (presoftscores - presoftscores.min()) / (presoftscores.max() - presoftscores.min() + 1e-9)
        self.scores = presoftscores / presoftscores.sum()

    def update_balancoir_scores(self, labels: torch.Tensor):
        unique_labels, orig_inputs_idxs, counts = labels.unique(return_counts=True, return_inverse=True)
        # assert len(counts) > unique_labels.max(), "Some classes are missing from the buffer"
        self.balance_scores = torch.gather(counts, 0, orig_inputs_idxs).float()

    def __call__(self, num_seen_examples: int, labels: torch.Tensor) -> int:
        if num_seen_examples < self.buffer_size:
            return num_seen_examples

        rn = np.random.randint(0, num_seen_examples)
        if rn < self.buffer_size:
            self.update_balancoir_scores(labels)
            self.merge_scores()
            index = np.random.choice(range(self.buffer_size), p=self.scores.cpu().numpy(), size=1)
            return index
        else:
            return -1


class ABSSampling(LARSSampling):
    def __init__(self, buffer_size: int, device: str, dataset: 'ContinualDataset'):
        super().__init__(buffer_size, device)
        self.dataset = dataset

    def scale_scores(self, past_indexes: torch.Tensor):
        # due normalizzazioni divere per i due gruppi
        past_importance = self.normalize_scores(self.importance_scores[past_indexes])
        current_importance = self.normalize_scores(self.importance_scores[~past_indexes])
        current_scores, past_scores = None, None
        if past_importance is not None:
            past_importance = 1 - past_importance
            past_scores = past_importance / past_importance.sum()
        if current_importance is not None:
            if current_importance.sum() == 0:
                current_importance += 1e-9
            current_scores = current_importance / current_importance.sum()

        return past_scores, current_scores

    def __call__(self, num_seen_examples: int, labels: torch.Tensor) -> int:
        n_seen_classes, _ = self.dataset.get_offsets()

        if num_seen_examples < self.buffer_size:
            return num_seen_examples

        rn = np.random.randint(0, num_seen_examples)
        if rn < self.buffer_size:
            past_indexes = labels < n_seen_classes

            past_scores, current_scores = self.scale_scores(past_indexes)
            past_percentage = np.float64(past_indexes.sum().cpu() / self.buffer_size)  # avoid numerical issues
            pres_percetage = 1 - past_percentage
            assert past_percentage + pres_percetage == 1, f"The sum of the percentages must be 1 but found {past_percentage+pres_percetage}: {past_percentage} + {pres_percetage}"
            rp = np.random.choice((0, 1), p=[past_percentage, pres_percetage])

            if not rp:
                index = np.random.choice(np.arange(self.buffer_size)[past_indexes.cpu().numpy()], p=past_scores.cpu().numpy(), size=1)
            else:
                index = np.random.choice(np.arange(self.buffer_size)[~past_indexes.cpu().numpy()], p=current_scores.cpu().numpy(), size=1)
            return index
        else:
            return -1


class Buffer:
    """
    The memory buffer of rehearsal method.
    """

    buffer_size: int  # the maximum size of the buffer
    device: str  # the device to store the buffer on
    num_seen_examples: int  # the total number of examples seen, used for reservoir
    attributes: List[str]  # the attributes stored in the buffer
    attention_maps: List[torch.Tensor]  # (optional) attention maps used by TwF
    sample_selection_strategy: str  # the sample selection strategy used to select samples to replace. By default, 'reservoir'

    examples: torch.Tensor  # (mandatory) buffer attribute: the tensor of images
    labels: torch.Tensor  # (optional) buffer attribute: the tensor of labels
    logits: torch.Tensor  # (optional) buffer attribute: the tensor of logits
    task_labels: torch.Tensor  # (optional) buffer attribute: the tensor of task labels
    true_labels: torch.Tensor  # (optional) buffer attribute: the tensor of true labels

    def __init__(self, buffer_size: int, device="cpu", sample_selection_strategy='reservoir', **kwargs):
        """
        Initialize a reservoir-based Buffer object.

        Supports storing images, labels, logits, task_labels, and attention maps. This can be extended by adding more attributes to the `attributes` list and updating the `init_tensors` method accordingly.

        To select samples to replace, the buffer supports:
        - `reservoir` sampling: randomly selects samples to replace (default). Ref: "Jeffrey S Vitter. Random sampling with a reservoir."
        - `lars`: prioritizes retaining samples with the *higher* loss. Ref: "Pietro Buzzega et al. Rethinking Experience Replay: a Bag of Tricks for Continual Learning."
        - `labrs` (Loss-Aware Balanced Reservoir Sampling): combination of LARS and BRS. Ref: "Pietro Buzzega et al. Rethinking Experience Replay: a Bag of Tricks for Continual Learning."
        - `abs` (Asymmetric Balanced Sampling): for samples from the current task, prioritizes retaining samples with the *lower* loss (i.e., inverse `lossoir`); for samples from previous tasks, prioritizes retaining samples with the *higher* loss (i.e., `lossoir`). Useful for settings with noisy labels. Ref: "Monica Millunzi et al. May the Forgetting Be with You: Alternate Replay for Learning with Noisy Labels".

        Args:
            buffer_size (int): The maximum size of the buffer.
            device (str, optional): The device to store the buffer on. Defaults to "cpu".
            sample_selection_strategy: The sample selection strategy. Defaults to 'reservoir'. Options: 'reservoir', 'lars', 'labrs', 'abs', 'balancoir'.

        Note:
            If during the `get_data` the transform is PIL, data will be moved to cpu and then back to the device. This is why the device is set to cpu by default.
        """
        self._buffer_size = buffer_size
        self.device = device
        self.num_seen_examples = 0
        self.attributes = ['examples', 'labels', 'logits', 'task_labels', 'true_labels']
        self.attention_maps = [None] * buffer_size
        self.sample_selection_strategy = sample_selection_strategy

<<<<<<< HEAD
        assert sample_selection_strategy.lower() in ['reservoir', 'lars', 'labrs', 'abs', 'balancoir'], f"Invalid sample selection strategy: {sample_selection_strategy}"
=======
        assert sample_selection_strategy.lower() in ['reservoir', 'lars', 'labrs', 'abs', 'unlimited'], f"Invalid sample selection strategy: {sample_selection_strategy}"
>>>>>>> f9f443a4

        if sample_selection_strategy.lower() == 'abs':
            assert 'dataset' in kwargs, "The dataset is required for ABS sample selection"
            self.sample_selection_fn = ABSSampling(buffer_size, device, kwargs['dataset'])
        elif sample_selection_strategy.lower() == 'lars':
            self.sample_selection_fn = LARSSampling(buffer_size, device)
        elif sample_selection_strategy.lower() == 'labrs':
            self.sample_selection_fn = LossAwareBalancedSampling(buffer_size, device)
<<<<<<< HEAD
        elif sample_selection_strategy.lower() == 'balancoir':
            self.sample_selection_fn = BalancoirSampling(buffer_size, device)
=======
        elif sample_selection_strategy.lower() == 'unlimited':
            self.sample_selection_fn = lambda x: x
            self._buffer_size = 10  # initial buffer size, will be expanded if needed
>>>>>>> f9f443a4
        else:
            self.sample_selection_fn = ReservoirSampling(buffer_size, device)

    def serialize(self, out_device='cpu'):
        """
        Serialize the buffer.

        Returns:
            A dictionary containing the buffer attributes.
        """
        return {attr_str: getattr(self, attr_str).to(out_device) for attr_str in self.attributes if hasattr(self, attr_str)}

    def to(self, device):
        """
        Move the buffer and its attributes to the specified device.

        Args:
            device: The device to move the buffer and its attributes to.

        Returns:
            The buffer instance with the updated device and attributes.
        """
        self.device = device
        self.sample_selection_fn.device = device
        for attr_str in self.attributes:
            if hasattr(self, attr_str):
                setattr(self, attr_str, getattr(self, attr_str).to(device))
        return self

    def __len__(self):
        """
        Returns the number items in the buffer.
        """
        if self.sample_selection_strategy == 'unlimited':
            return self.num_seen_examples
        return min(self.num_seen_examples, self.buffer_size)

    def init_tensors(self, examples: torch.Tensor, labels: torch.Tensor,
                     logits: torch.Tensor, task_labels: torch.Tensor,
                     true_labels: torch.Tensor) -> None:
        """
        Initializes just the required tensors.

        Args:
            examples: tensor containing the images
            labels: tensor containing the labels
            logits: tensor containing the outputs of the network
            task_labels: tensor containing the task labels
            true_labels: tensor containing the true labels (used only for logging)
        """
        for attr_str in self.attributes:
            attr = eval(attr_str)
            if attr is not None and not hasattr(self, attr_str):  # create tensor if not already present
                typ = torch.int64 if attr_str.endswith('els') else torch.float32
                setattr(self, attr_str, torch.zeros((self._buffer_size,
                        *attr.shape[1:]), dtype=typ, device=self.device))
            elif hasattr(self, attr_str):  # if tensor already exists, update it and possibly resize it according to the buffer_size
                if self.num_seen_examples < self._buffer_size:  # if the buffer is full, extend the tensor
                    old_tensor = getattr(self, attr_str)
                    pad = torch.zeros((self._buffer_size - old_tensor.shape[0], *attr.shape[1:]), dtype=old_tensor.dtype, device=self.device)
                    setattr(self, attr_str, torch.cat([old_tensor, pad], dim=0))

    @property
    def buffer_size(self):
        """
        Returns the buffer size.
        """
        if self.sample_selection_strategy == 'unlimited':
            # return max int if unlimited
            return int(1e9)
        return self._buffer_size

    @buffer_size.setter
    def buffer_size(self, value):
        """
        Sets the buffer size.
        """
        if self.sample_selection_strategy != 'unlimited':
            self._buffer_size = value

    @property
    def used_attributes(self):
        """
        Returns a list of attributes that are currently being used by the object.
        """
        return [attr_str for attr_str in self.attributes if hasattr(self, attr_str)]

    def add_data(self, examples, labels=None, logits=None, task_labels=None, attention_maps=None, true_labels=None, sample_selection_scores=None):
        """
        Adds the data to the memory buffer according to the reservoir strategy.

        Args:
            examples: tensor containing the images
            labels: tensor containing the labels
            logits: tensor containing the outputs of the network
            task_labels: tensor containing the task labels
            attention_maps: list of tensors containing the attention maps
            true_labels: if setting is noisy, the true labels associated with the examples. **Used only for logging.**
            sample_selection_scores: tensor containing the scores used for the sample selection strategy. NOTE: this is only used if the sample selection strategy defines the `update` method.

        Note:
            Only the examples are required. The other tensors are initialized only if they are provided.
        """
        if not hasattr(self, 'examples'):
            self.init_tensors(examples, labels, logits, task_labels, true_labels)

        for i in range(examples.shape[0]):
            if self.sample_selection_strategy == 'abs' or self.sample_selection_strategy == 'labrs':
                index = self.sample_selection_fn(self.num_seen_examples, labels=self.labels)
            elif self.sample_selection_strategy == 'balancoir':
                index = self.sample_selection_fn(self.num_seen_examples, labels=self.labels, proposed_class=labels[i])
            else:
                index = self.sample_selection_fn(self.num_seen_examples)
            self.num_seen_examples += 1
            if index >= 0:
<<<<<<< HEAD
                if self.sample_selection_strategy == 'balancoir':
                    self.sample_selection_fn.update_unique_map(labels[i], self.labels[index] if index < self.num_seen_examples else None)
=======
                if self.sample_selection_strategy == 'unlimited' and self.num_seen_examples > self._buffer_size:
                    self._buffer_size *= 2
                    self.init_tensors(examples, labels, logits, task_labels, true_labels)

>>>>>>> f9f443a4
                self.examples[index] = examples[i].to(self.device)
                if labels is not None:
                    self.labels[index] = labels[i].to(self.device)
                if logits is not None:
                    self.logits[index] = logits[i].to(self.device)
                if task_labels is not None:
                    self.task_labels[index] = task_labels[i].to(self.device)
                if attention_maps is not None:
                    self.attention_maps[index] = [at[i].byte().to(self.device) for at in attention_maps]
                if sample_selection_scores is not None:
                    self.sample_selection_fn.update(index, sample_selection_scores[i])
                if true_labels is not None:
                    self.true_labels[index] = true_labels[i].to(self.device)

    def get_data(self, size: int, transform: nn.Module = None, return_index=False, device=None,
                 mask_task_out=None, cpt=None, return_not_aug=False, not_aug_transform=None) -> Tuple:
        """
        Random samples a batch of size items.

        Args:
            size: the number of requested items
            transform: the transformation to be applied (data augmentation)
            return_index: if True, returns the indexes of the sampled items
            mask_task: if not None, masks OUT the examples from the given task
            cpt: the number of classes per task (required if mask_task is not None and task_labels are not present)
            return_not_aug: if True, also returns the not augmented items
            not_aug_transform: the transformation to be applied to the not augmented items (if `return_not_aug` is True)

        Returns:
            a tuple containing the requested items. If return_index is True, the tuple contains the indexes as first element.
        """
        target_device = self.device if device is None else device

        if mask_task_out is not None:
            assert hasattr(self, 'task_labels') or cpt is not None
            assert hasattr(self, 'task_labels') or hasattr(self, 'labels')
            samples_mask = (self.task_labels != mask_task_out) if hasattr(self, 'task_labels') else self.labels // cpt != mask_task_out

        num_avail_samples = self.examples.shape[0] if mask_task_out is None else samples_mask.sum().item()
        num_avail_samples = min(self.num_seen_examples, num_avail_samples)

        if size > min(num_avail_samples, self.examples.shape[0]):
            size = min(num_avail_samples, self.examples.shape[0])

        choice = np.random.choice(num_avail_samples, size=size, replace=False)
        if transform is None:
            def transform(x): return x

        selected_samples = self.examples[choice] if mask_task_out is None else self.examples[samples_mask][choice]

        if return_not_aug:
            if not_aug_transform is None:
                def not_aug_transform(x): return x
            ret_tuple = (apply_transform(selected_samples, transform=not_aug_transform).to(target_device),)
        else:
            ret_tuple = tuple()

        ret_tuple += (apply_transform(selected_samples, transform=transform).to(target_device),)
        for attr_str in self.attributes[1:]:
            if hasattr(self, attr_str):
                attr = getattr(self, attr_str)
                selected_attr = attr[choice] if mask_task_out is None else attr[samples_mask][choice]
                ret_tuple += (selected_attr.to(target_device),)

        if not return_index:
            return ret_tuple
        else:
            return (torch.tensor(choice).to(target_device), ) + ret_tuple

    def get_balanced_data(self, size: int, transform=None, n_classes=-1) -> Tuple:
        """
        Random samples a batch of size items only from n_classes, balancing the samples per class.

        Args:
            size: the number of requested items
            transform: the transformation to be applied (data augmentation)
            n_classes: the number of classes to sample from

        Returns:
            a tuple containing the requested items.
        """
        if size > min(self.num_seen_examples, self.examples.shape[0]):
            size = min(self.num_seen_examples, self.examples.shape[0])

        tot_classes, class_counts = torch.unique(self.labels[:self.num_seen_examples], return_counts=True)
        if n_classes == -1:
            n_classes = len(tot_classes)

        finished = False
        selected = tot_classes
        while not finished:
            n_classes = min(n_classes, len(selected))
            size_per_class = torch.full([n_classes], size // n_classes)
            size_per_class[:size % n_classes] += 1
            selected = tot_classes[class_counts >= size_per_class[0]]
            if n_classes <= len(selected):
                finished = True
            if len(selected) == 0:
                print('WARNING: no class has enough examples')
                return self.get_data(size, transform=transform)

        selected = selected[torch.randperm(len(selected))[:n_classes]]

        choice = []
        for i, id_class in enumerate(selected):
            choice += np.random.choice(torch.where(self.labels[:self.num_seen_examples] == id_class)[0].cpu(),
                                       size=size_per_class[i].item(),
                                       replace=False).tolist()
        choice = np.array(choice)

        if transform is None:
            def transform(x): return x
        # ret_tuple = (torch.stack([transform(ee.cpu()) for ee in self.examples[choice]]).to(self.device),)
        ret_tuple = (apply_transform(self.examples[choice], transform=transform).to(self.device),)
        for attr_str in self.attributes[1:]:
            if hasattr(self, attr_str):
                attr = getattr(self, attr_str)
                ret_tuple += (attr[choice],)

        return ret_tuple

    def get_data_by_index(self, indexes, transform: nn.Module = None, device=None) -> Tuple:
        """
        Returns the data by the given index.

        Args:
            index: the index of the item
            transform: the transformation to be applied (data augmentation)

        Returns:
            a tuple containing the requested items. The returned items depend on the attributes stored in the buffer from previous calls to `add_data`.
        """
        target_device = self.device if device is None else device

        if transform is None:
            def transform(x): return x
        ret_tuple = (apply_transform(self.examples[indexes], transform=transform).to(target_device),)
        for attr_str in self.attributes[1:]:
            if hasattr(self, attr_str):
                attr = getattr(self, attr_str).to(target_device)
                ret_tuple += (attr[indexes],)
        return ret_tuple

    def is_empty(self) -> bool:
        """
        Returns true if the buffer is empty, false otherwise.
        """
        if self.num_seen_examples == 0:
            return True
        else:
            return False

    def get_all_data(self, transform: nn.Module = None, device=None) -> Tuple:
        """
        Return all the items in the memory buffer.

        Args:
            transform: the transformation to be applied (data augmentation)

        Returns:
            a tuple with all the items in the memory buffer
        """
        target_device = self.device if device is None else device
        if transform is None:
            ret_tuple = (self.examples[:len(self)].to(target_device),)
        else:
            ret_tuple = (apply_transform(self.examples[:len(self)], transform=transform).to(target_device),)
        for attr_str in self.attributes[1:]:
            if hasattr(self, attr_str):
                attr = getattr(self, attr_str)[:len(self)].to(target_device)
                ret_tuple += (attr,)
        return ret_tuple

    def empty(self) -> None:
        """
        Set all the tensors to None.
        """
        for attr_str in self.attributes:
            if hasattr(self, attr_str):
                delattr(self, attr_str)
        self.num_seen_examples = 0


@torch.no_grad()
def fill_buffer(buffer: Buffer, dataset: 'ContinualDataset', t_idx: int, net: 'MammothBackbone' = None, use_herding=False,
                required_attributes: List[str] = None, normalize_features=False, extend_equalize_buffer=False) -> None:
    """
    Adds examples from the current task to the memory buffer.
    Supports images, labels, task_labels, and logits.

    Args:
        buffer: the memory buffer
        dataset: the dataset from which take the examples
        t_idx: the task index
        net: (optional) the model instance. Used if logits are in buffer. If provided, adds logits.
        use_herding: (optional) if True, uses herding strategy. Otherwise, random sampling.
        required_attributes: (optional) the attributes to be added to the buffer. If None and buffer is empty, adds only examples and labels.
        normalize_features: (optional) if True, normalizes the features before adding them to the buffer
        extend_equalize_buffer: (optional) if True, extends the buffer to equalize the number of samples per class for all classes, even if that means exceeding the buffer size defined at initialization
    """
    if net is not None:
        mode = net.training
        net.eval()
    else:
        assert not use_herding, "Herding strategy requires a model instance"

    device = net.device if net is not None else get_device()

    n_seen_classes = dataset.N_CLASSES_PER_TASK * (t_idx + 1) if isinstance(dataset.N_CLASSES_PER_TASK, int) else \
        sum(dataset.N_CLASSES_PER_TASK[:t_idx + 1])
    n_past_classes = dataset.N_CLASSES_PER_TASK * t_idx if isinstance(dataset.N_CLASSES_PER_TASK, int) else \
        sum(dataset.N_CLASSES_PER_TASK[:t_idx])

    mask = dataset.train_loader.dataset.targets >= n_past_classes
    dataset.train_loader.dataset.targets = dataset.train_loader.dataset.targets[mask]
    dataset.train_loader.dataset.data = dataset.train_loader.dataset.data[mask]

    buffer.buffer_size = dataset.args.buffer_size  # reset initial buffer size

    if extend_equalize_buffer:
        samples_per_class = np.ceil(buffer.buffer_size / n_seen_classes).astype(int)
        new_bufsize = int(n_seen_classes * samples_per_class)
        if new_bufsize != buffer.buffer_size:
            print('Buffer size has bee changed to:', new_bufsize)
        buffer.buffer_size = new_bufsize
    else:
        samples_per_class = buffer.buffer_size // n_seen_classes

    # Check for requirs attributes
    required_attributes = required_attributes or ['examples', 'labels']
    assert all([attr in buffer.used_attributes for attr in required_attributes]) or len(buffer) == 0, \
        "Required attributes not in buffer: {}".format([attr for attr in required_attributes if attr not in buffer.used_attributes])

    if t_idx > 0:
        # 1) First, subsample prior classes
        buf_data = buffer.get_all_data()
        buf_y = buf_data[1]

        buffer.empty()
        for _y in buf_y.unique():
            idx = (buf_y == _y)
            _buf_data_idx = {attr_name: _d[idx][:samples_per_class] for attr_name, _d in zip(required_attributes, buf_data)}
            buffer.add_data(**_buf_data_idx)

    # 2) Then, fill with current tasks
    loader = dataset.train_loader
    norm_trans = dataset.get_normalization_transform()
    if norm_trans is None:
        def norm_trans(x): return x

    if 'logits' in buffer.used_attributes:
        assert net is not None, "Logits in buffer require a model instance"

    # 2.1 Extract all features
    a_x, a_y, a_f, a_l = [], [], [], []
    for data in loader:
        x, y, not_norm_x = data[0], data[1], data[2]
        if not x.size(0):
            continue
        a_x.append(not_norm_x.cpu())
        a_y.append(y.cpu())

        if net is not None:
            feats = net(norm_trans(not_norm_x.to(device)), returnt='features')
            outs = net.classifier(feats)
            if normalize_features:
                feats = feats / feats.norm(dim=1, keepdim=True)

            a_f.append(feats.cpu())
            a_l.append(torch.sigmoid(outs).cpu())
    a_x, a_y = torch.cat(a_x), torch.cat(a_y)
    if net is not None:
        a_f, a_l = torch.cat(a_f), torch.cat(a_l)

    # 2.2 Compute class means
    for _y in a_y.unique():
        idx = (a_y == _y)
        _x, _y = a_x[idx], a_y[idx]

        if use_herding:
            _l = a_l[idx]
            feats = a_f[idx]
            mean_feat = feats.mean(0, keepdim=True)

            running_sum = torch.zeros_like(mean_feat)
            i = 0
            while i < samples_per_class and i < feats.shape[0]:
                cost = (mean_feat - (feats + running_sum) / (i + 1)).norm(2, 1)

                idx_min = cost.argmin().item()

                buffer.add_data(
                    examples=_x[idx_min:idx_min + 1].to(device),
                    labels=_y[idx_min:idx_min + 1].to(device),
                    logits=_l[idx_min:idx_min + 1].to(device) if 'logits' in required_attributes else None,
                    task_labels=torch.ones(len(_x[idx_min:idx_min + 1])).to(device) * t_idx if 'task_labels' in required_attributes else None

                )

                running_sum += feats[idx_min:idx_min + 1]
                feats[idx_min] = feats[idx_min] + 1e6
                i += 1
        else:
            idx = torch.randperm(len(_x))[:samples_per_class]

            buffer.add_data(
                examples=_x[idx].to(device),
                labels=_y[idx].to(device),
                logits=_l[idx].to(device) if 'logits' in required_attributes else None,
                task_labels=torch.ones(len(_x[idx])).to(device) * t_idx if 'task_labels' in required_attributes else None
            )

    assert len(buffer.examples) <= buffer.buffer_size, f"buffer overflowed its maximum size: {len(buffer)} > {buffer.buffer_size}"
    assert buffer.num_seen_examples <= buffer.buffer_size, f"buffer has been overfilled, there is probably an error: {buffer.num_seen_examples} > {buffer.buffer_size}"

    if net is not None:
        net.train(mode)<|MERGE_RESOLUTION|>--- conflicted
+++ resolved
@@ -336,11 +336,7 @@
         self.attention_maps = [None] * buffer_size
         self.sample_selection_strategy = sample_selection_strategy
 
-<<<<<<< HEAD
-        assert sample_selection_strategy.lower() in ['reservoir', 'lars', 'labrs', 'abs', 'balancoir'], f"Invalid sample selection strategy: {sample_selection_strategy}"
-=======
-        assert sample_selection_strategy.lower() in ['reservoir', 'lars', 'labrs', 'abs', 'unlimited'], f"Invalid sample selection strategy: {sample_selection_strategy}"
->>>>>>> f9f443a4
+        assert sample_selection_strategy.lower() in ['reservoir', 'lars', 'labrs', 'abs', 'balancoir', 'unlimited'], f"Invalid sample selection strategy: {sample_selection_strategy}"
 
         if sample_selection_strategy.lower() == 'abs':
             assert 'dataset' in kwargs, "The dataset is required for ABS sample selection"
@@ -349,14 +345,11 @@
             self.sample_selection_fn = LARSSampling(buffer_size, device)
         elif sample_selection_strategy.lower() == 'labrs':
             self.sample_selection_fn = LossAwareBalancedSampling(buffer_size, device)
-<<<<<<< HEAD
-        elif sample_selection_strategy.lower() == 'balancoir':
-            self.sample_selection_fn = BalancoirSampling(buffer_size, device)
-=======
         elif sample_selection_strategy.lower() == 'unlimited':
             self.sample_selection_fn = lambda x: x
             self._buffer_size = 10  # initial buffer size, will be expanded if needed
->>>>>>> f9f443a4
+        elif sample_selection_strategy.lower() == 'balancoir':
+            self.sample_selection_fn = BalancoirSampling(buffer_size, device)
         else:
             self.sample_selection_fn = ReservoirSampling(buffer_size, device)
 
@@ -472,15 +465,12 @@
                 index = self.sample_selection_fn(self.num_seen_examples)
             self.num_seen_examples += 1
             if index >= 0:
-<<<<<<< HEAD
-                if self.sample_selection_strategy == 'balancoir':
-                    self.sample_selection_fn.update_unique_map(labels[i], self.labels[index] if index < self.num_seen_examples else None)
-=======
                 if self.sample_selection_strategy == 'unlimited' and self.num_seen_examples > self._buffer_size:
                     self._buffer_size *= 2
                     self.init_tensors(examples, labels, logits, task_labels, true_labels)
-
->>>>>>> f9f443a4
+                if self.sample_selection_strategy == 'balancoir':
+                    self.sample_selection_fn.update_unique_map(labels[i], self.labels[index] if index < self.num_seen_examples else None)
+
                 self.examples[index] = examples[i].to(self.device)
                 if labels is not None:
                     self.labels[index] = labels[i].to(self.device)
