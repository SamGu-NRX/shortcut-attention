<!DOCTYPE html>
<html>
<head>
    <title>Einstellung Effect Experiment Report</title>
    <style>
        body { font-family: Arial, sans-serif; margin: 40px; }
        .header { background: #f0f0f0; padding: 20px; border-radius: 8px; }
        .success { color: #28a745; }
        .info { color: #17a2b8; }
        table { border-collapse: collapse; width: 100%; margin: 20px 0; }
        th, td { border: 1px solid #ddd; padding: 8px; text-align: left; }
        th { background-color: #f2f2f2; }
    </style>
</head>
<body>
    <div class="header">
        <h1>🧠 Einstellung Effect Experiment Report</h1>
<<<<<<< HEAD
        <p><strong>Generated:</strong> 2025-07-21 16:52:15</p>
=======
        <p><strong>Generated:</strong> 2025-09-21 05:07:23</p>
>>>>>>> 7f4ee5be
        <p><strong>Model:</strong> derpp | <strong>Backbone:</strong> resnet18 | <strong>Seed:</strong> 42</p>
    </div>

    <h2>📊 Experiment Summary</h2>
    <table>
        <tr><th>Metric</th><th>Value</th></tr>
<<<<<<< HEAD
        <tr><td>Final Accuracy</td><td class="success">0.00%</td></tr>
        <tr><td>Used Checkpoint</td><td class="info">False</td></tr>
        <tr><td>Training Time</td><td>4495.1s</td></tr>
        <tr><td>Evaluation Time</td><td>0.0s</td></tr>
        <tr><td>Total Time</td><td>4495.2s</td></tr>
=======
        <tr><td>Final Accuracy</td><td class="success">68.11%</td></tr>
        <tr><td>Used Checkpoint</td><td class="info">False</td></tr>
        <tr><td>Training Time</td><td>5015.7s</td></tr>
        <tr><td>Evaluation Time</td><td>0.0s</td></tr>
        <tr><td>Total Time</td><td>5015.8s</td></tr>
>>>>>>> 7f4ee5be
        <tr><td>Output Directory</td><td>./einstellung_results/derpp_resnet18_seed42</td></tr>
    </table>

    <h2>📈 Accuracy Results</h2><div style="text-align: center;"><img src="accuracy_chart.png" alt="Accuracy Chart" style="max-width: 100%; border: 1px solid #ddd;"></div>

    <h2>⚡ Performance Metrics</h2><div style="text-align: center;"><img src="performance_chart.png" alt="Performance Chart" style="max-width: 100%; border: 1px solid #ddd;"></div>

    <h2>🖥️ Terminal Output</h2>
    <p><a href="terminal_output.txt">View Full Terminal Output</a></p>

    <h2>📋 Experiment Configuration</h2>
    <pre>{
  "model": "derpp",
  "backbone": "resnet18",
  "seed": 42,
  "execution_mode": "force_retrain"
}</pre>

    <hr>
    <p><em>Report generated by Mammoth Einstellung Experiment Runner</em></p>
</body>
</html><|MERGE_RESOLUTION|>--- conflicted
+++ resolved
@@ -15,30 +15,18 @@
 <body>
     <div class="header">
         <h1>🧠 Einstellung Effect Experiment Report</h1>
-<<<<<<< HEAD
-        <p><strong>Generated:</strong> 2025-07-21 16:52:15</p>
-=======
         <p><strong>Generated:</strong> 2025-09-21 05:07:23</p>
->>>>>>> 7f4ee5be
         <p><strong>Model:</strong> derpp | <strong>Backbone:</strong> resnet18 | <strong>Seed:</strong> 42</p>
     </div>
 
     <h2>📊 Experiment Summary</h2>
     <table>
         <tr><th>Metric</th><th>Value</th></tr>
-<<<<<<< HEAD
-        <tr><td>Final Accuracy</td><td class="success">0.00%</td></tr>
-        <tr><td>Used Checkpoint</td><td class="info">False</td></tr>
-        <tr><td>Training Time</td><td>4495.1s</td></tr>
-        <tr><td>Evaluation Time</td><td>0.0s</td></tr>
-        <tr><td>Total Time</td><td>4495.2s</td></tr>
-=======
         <tr><td>Final Accuracy</td><td class="success">68.11%</td></tr>
         <tr><td>Used Checkpoint</td><td class="info">False</td></tr>
         <tr><td>Training Time</td><td>5015.7s</td></tr>
         <tr><td>Evaluation Time</td><td>0.0s</td></tr>
         <tr><td>Total Time</td><td>5015.8s</td></tr>
->>>>>>> 7f4ee5be
         <tr><td>Output Directory</td><td>./einstellung_results/derpp_resnet18_seed42</td></tr>
     </table>
 
