--- conflicted
+++ resolved
@@ -25,11 +25,7 @@
     <div class="header">
         <h1>🧠 Comprehensive Einstellung Effect Analysis</h1>
         <h2>Cognitive Rigidity Assessment in Continual Learning</h2>
-<<<<<<< HEAD
-        <p><strong>Generated:</strong> 2025-09-22 06:09:56</p>
-=======
         <p><strong>Generated:</strong> 2025-09-22 15:48:51</p>
->>>>>>> ff2b73f6
         <p><strong>Experiment:</strong> sgd with resnet18 (Seed: 42)</p>
     </div>
 
@@ -95,15 +91,6 @@
             <tr>
                 <td><strong>Class-IL Accuracy</strong></td>
                 <td>0.0</td>
-<<<<<<< HEAD
-                <td>27.450000000000003</td>
-                <td class="danger">13.73%</td>
-            </tr>
-            <tr>
-                <td><strong>Task-IL Accuracy</strong></td>
-                <td>9.175</td>
-                <td>27.450000000000003</td>
-=======
                 <td>50.05</td>
                 <td class="danger">25.02%</td>
             </tr>
@@ -111,19 +98,13 @@
                 <td><strong>Task-IL Accuracy</strong></td>
                 <td>19.975</td>
                 <td>50.05</td>
->>>>>>> ff2b73f6
                 <td>-</td>
             </tr>
         </table>
 
         <h3>Raw Accuracy Values</h3>
-<<<<<<< HEAD
-        <p><strong>Class-IL:</strong> [0.0, 27.450000000000003]</p>
-        <p><strong>Task-IL:</strong> [9.175, 27.450000000000003]</p>
-=======
         <p><strong>Class-IL:</strong> [0.0, 50.05]</p>
         <p><strong>Task-IL:</strong> [19.975, 50.05]</p>
->>>>>>> ff2b73f6
     </div>
 
     <div class="section">
@@ -155,11 +136,7 @@
             <tr><td>Model</td><td>sgd</td></tr>
             <tr><td>Backbone</td><td>resnet18</td></tr>
             <tr><td>Seed</td><td>42</td></tr>
-<<<<<<< HEAD
-            <tr><td>Training Time</td><td>363.9s</td></tr>
-=======
             <tr><td>Training Time</td><td>468.1s</td></tr>
->>>>>>> ff2b73f6
             <tr><td>Evaluation Time</td><td>0.0s</td></tr>
             <tr><td>Used Checkpoint</td><td>No</td></tr>
         </table>
